<!--
    Licensed to the Apache Software Foundation (ASF) under one
    or more contributor license agreements.  See the NOTICE file
    distributed with this work for additional information
    regarding copyright ownership.  The ASF licenses this file
    to you under the Apache License, Version 2.0 (the
    "License"); you may not use this file except in compliance
    with the License.  You may obtain a copy of the License at

      http://www.apache.org/licenses/LICENSE-2.0

    Unless required by applicable law or agreed to in writing,
    software distributed under the License is distributed on an
    "AS IS" BASIS, WITHOUT WARRANTIES OR CONDITIONS OF ANY
    KIND, either express or implied.  See the License for the
    specific language governing permissions and limitations
    under the License.
-->
<!-- Template -->
<!--
# [2.XX.X] - Unreleased

## Highlights

* New highly anticipated feature X added to Python SDK ([BEAM-X](https://issues.apache.org/jira/browse/BEAM-X)).
* New highly anticipated feature Y added to Java SDK ([BEAM-Y](https://issues.apache.org/jira/browse/BEAM-Y)).

## I/Os

* Support for X source added (Java/Python) ([BEAM-X](https://issues.apache.org/jira/browse/BEAM-X)).

## New Features / Improvements

* X feature added (Java/Python) ([BEAM-X](https://issues.apache.org/jira/browse/BEAM-X)).

## Breaking Changes

* X behavior was changed ([BEAM-X](https://issues.apache.org/jira/browse/BEAM-X)).

## Deprecations

* X behavior is deprecated and will be removed in X versions ([BEAM-X](https://issues.apache.org/jira/browse/BEAM-X)).

## Bugfixes

* Fixed X (Java/Python) ([BEAM-X](https://issues.apache.org/jira/browse/BEAM-X)).
## Known Issues

* ([BEAM-X](https://issues.apache.org/jira/browse/BEAM-X)).
-->
<<<<<<< HEAD

=======
>>>>>>> 017f846c
# [2.40.0] - Unreleased

## Highlights

* New highly anticipated feature X added to Python SDK ([BEAM-X](https://issues.apache.org/jira/browse/BEAM-X)).
* New highly anticipated feature Y added to Java SDK ([BEAM-Y](https://issues.apache.org/jira/browse/BEAM-Y)).

## I/Os

* Support for X source added (Java/Python) ([BEAM-X](https://issues.apache.org/jira/browse/BEAM-X)).

## New Features / Improvements

* X feature added (Java/Python) ([BEAM-X](https://issues.apache.org/jira/browse/BEAM-X)).

## Breaking Changes

* X behavior was changed ([BEAM-X](https://issues.apache.org/jira/browse/BEAM-X)).
<<<<<<< HEAD
* synthetic.SourceConfig field types have changed to int64 from int for better compatibility with Flink's use of Logical types in Schemas (Go) ([BEAM-14173](https://issues.apache.org/jira/browse/BEAM-14173))
=======
>>>>>>> 017f846c

## Deprecations

* X behavior is deprecated and will be removed in X versions ([BEAM-X](https://issues.apache.org/jira/browse/BEAM-X)).

## Bugfixes

* Fixed X (Java/Python) ([BEAM-X](https://issues.apache.org/jira/browse/BEAM-X)).
<<<<<<< HEAD
=======
* Fixed Java expansion service to allow specific files to stage ([BEAM-14160](https://issues.apache.org/jira/browse/BEAM-14160)).
>>>>>>> 017f846c

## Known Issues

* ([BEAM-X](https://issues.apache.org/jira/browse/BEAM-X)).

<<<<<<< HEAD
# [2.39.0] - Unreleased, Cut
=======

# [2.39.0] - Unreleased
>>>>>>> 017f846c

## Highlights

* Watermark estimation is now supported in the Go SDK ([BEAM-11105](https://issues.apache.org/jira/browse/BEAM-11105))

## I/Os

* JmsIO gains the ability to map any kind of input to any subclass of `javax.jms.Message` (Java) ([BEAM-16308](https://issues.apache.org/jira/browse/BEAM-16308)).
* JmsIO introduces the ability to write to dynamic topics (Java) ([BEAM-16308](https://issues.apache.org/jira/browse/BEAM-16308)).
  * A `topicNameMapper` must be set to extract the topic name from the input value.
  * A `valueMapper` must be set to convert the input value to JMS message.

## New Features / Improvements

* 'Manage Clusters' JupyterLab extension added for users to configure usage of Dataproc clusters managed by Interactive Beam (Python) ([BEAM-14130](https://issues.apache.org/jira/browse/BEAM-14130)).
* Pipeline drain support added for Go SDK ([BEAM-11106](https://issues.apache.org/jira/browse/BEAM-11106)). **Note: this feature is not yet fully validated and should be treated as experimental in this release.**
* Go SDK users may now write self-checkpointing Splittable DoFns to read from streaming sources. **Note: this feature is not yet fully validated and should be treated as experimental in this release.** ([BEAM-11104](https://issues.apache.org/jira/browse/BEAM-11104))

## Breaking Changes

* Unused functions `ShallowCloneParDoPayload()`, `ShallowCloneSideInput()`, and `ShallowCloneFunctionSpec()` have been removed from the Go SDK's pipelinex package ([BEAM-13739](https://issues.apache.org/jira/browse/BEAM-13739)).
* JmsIO requires an explicit `valueMapper` to be set ([BEAM-16308](https://issues.apache.org/jira/browse/BEAM-16308)). You can use the `TextMessageMapper` to convert `String` inputs to JMS `TestMessage`s:
```java
  JmsIO.<String>write()
        .withConnectionFactory(jmsConnectionFactory)
        .withValueMapper(new TextMessageMapper());
```
* Coders in Python are expected to inherit from Coder. ([BEAM-14351](https://issues.apache.org/jira/browse/BEAM-14351)).

## Deprecations

* Support for flink scala 2.12, because most of the libraries support version 2.12 onwards. ([beam-14386](https://issues.apache.org/jira/browse/BEAM-14386))
* Flink 1.11 is no longer supported ([BEAM-14139](https://issues.apache.org/jira/browse/BEAM-14139)).
* Python 3.6 is no longer supported ([BEAM-13657](https://issues.apache.org/jira/browse/BEAM-13657)).

## Bugfixes

* Fixed X (Java/Python) ([BEAM-X](https://issues.apache.org/jira/browse/BEAM-X)).

## Known Issues

* ([BEAM-X](https://issues.apache.org/jira/browse/BEAM-X)).

# [2.38.0] - 2022-04-20

## I/Os
* Introduce projection pushdown optimizer to the Java SDK ([BEAM-12976](https://issues.apache.org/jira/browse/BEAM-12976)). The optimizer currently only works on the [BigQuery Storage API](https://beam.apache.org/documentation/io/built-in/google-bigquery/#storage-api), but more I/Os will be added in future releases. If you encounter a bug with the optimizer, please file a JIRA and disable the optimizer using pipeline option `--experiments=disable_projection_pushdown`.
* A new IO for Neo4j graph databases was added. ([BEAM-1857](https://issues.apache.org/jira/browse/BEAM-1857))  It has the ability to update nodes and relationships using UNWIND statements and to read data using cypher statements with parameters.
* `amazon-web-services2` has reached feature parity and is finally recommended over the earlier `amazon-web-services` and `kinesis` modules (Java). These will be deprecated in one of the next releases ([BEAM-13174](https://issues.apache.org/jira/browse/BEAM-13174)).
  * Long outstanding write support for `Kinesis` was added ([BEAM-13175](https://issues.apache.org/jira/browse/BEAM-13175)).
  * Configuration was simplified and made consistent across all IOs, including the usage of `AwsOptions` ([BEAM-13563](https://issues.apache.org/jira/browse/BEAM-13563), [BEAM-13663](https://issues.apache.org/jira/browse/BEAM-13663), [BEAM-13587](https://issues.apache.org/jira/browse/BEAM-13587)).
  * Additionally, there's a long list of recent improvements and fixes to
    `S3` Filesystem ([BEAM-13245](https://issues.apache.org/jira/browse/BEAM-13245), [BEAM-13246](https://issues.apache.org/jira/browse/BEAM-13246), [BEAM-13441](https://issues.apache.org/jira/browse/BEAM-13441), [BEAM-13445](https://issues.apache.org/jira/browse/BEAM-13445), [BEAM-14011](https://issues.apache.org/jira/browse/BEAM-14011)),
    `DynamoDB` IO ([BEAM-13209](https://issues.apache.org/jira/browse/BEAM-13009), [BEAM-13209](https://issues.apache.org/jira/browse/BEAM-13209)),
    `SQS` IO ([BEAM-13631](https://issues.apache.org/jira/browse/BEAM-13631), [BEAM-13510](https://issues.apache.org/jira/browse/BEAM-13510)) and others.

## New Features / Improvements

* Pipeline dependencies supplied through `--requirements_file` will now be staged to the runner using binary distributions (wheels) of the PyPI packages for linux_x86_64 platform ([BEAM-4032](https://issues.apache.org/jira/browse/BEAM-4032)). To restore the behavior to use source distributions, set pipeline option `--requirements_cache_only_sources`. To skip staging the packages at submission time, set pipeline option `--requirements_cache=skip` (Python).
* The Flink runner now supports Flink 1.14.x ([BEAM-13106](https://issues.apache.org/jira/browse/BEAM-13106)).
* Interactive Beam now supports remotely executing Flink pipelines on Dataproc (Python) ([BEAM-14071](https://issues.apache.org/jira/browse/BEAM-14071)).

## Breaking Changes

* (Python) Previously `DoFn.infer_output_types` was expected to return `Iterable[element_type]` where `element_type` is the PCollection elemnt type. It is now expected to return `element_type`. Take care if you have overriden `infer_output_type` in a `DoFn` (this is not common). See [BEAM-13860](https://issues.apache.org/jira/browse/BEAM-13860).
* (`amazon-web-services2`) The types of `awsRegion` / `endpoint` in `AwsOptions` changed from String to `Region` / `URI` ([BEAM-13563](https://issues.apache.org/jira/browse/BEAM-13563)).

## Deprecations

* Beam 2.38.0 will be the last minor release to support Flink 1.11.
* (`amazon-web-services2`) Client providers (`withXYZClientProvider()`) as well as IO specific `RetryConfiguration`s are deprecated, instead use `withClientConfiguration()` or `AwsOptions` to configure AWS IOs / clients.
  Custom implementations of client providers shall be replaced with a respective `ClientBuilderFactory` and configured through `AwsOptions` ([BEAM-13563](https://issues.apache.org/jira/browse/BEAM-13563)).

## Bugfixes

* Fix S3 copy for large objects (Java) ([BEAM-14011](https://issues.apache.org/jira/browse/BEAM-14011))
* Fix quadratic behavior of pipeline canonicalization (Go) ([BEAM-14128](https://issues.apache.org/jira/browse/BEAM-14128))
  * This caused unnecessarily long pre-processing times before job submission for large complex pipelines.
* Fix `pyarrow` version parsing (Python)([BEAM-14235](https://issues.apache.org/jira/browse/BEAM-14235))

# [2.37.0] - 2022-03-04

## Highlights
* Java 17 support for Dataflow ([BEAM-12240](https://issues.apache.org/jira/browse/BEAM-12240)).
  * Users using Dataflow Runner V2 may see issues with state cache due to inaccurate object sizes ([BEAM-13695](https://issues.apache.org/jira/browse/BEAM-13695)).
  * ZetaSql is currently unsupported ([issue](https://github.com/google/zetasql/issues/89)).
* Python 3.9 support in Apache Beam ([BEAM-12000](https://issues.apache.org/jira/browse/BEAM-12000)).

## I/Os

* Go SDK now has wrappers for the following Cross Language Transforms from Java, along with automatic expansion service startup for each.
    *  JDBCIO ([BEAM-13293](https://issues.apache.org/jira/browse/BEAM-13293)).
    *  Debezium ([BEAM-13761](https://issues.apache.org/jira/browse/BEAM-13761)).
    *  BeamSQL ([BEAM-13683](https://issues.apache.org/jira/browse/BEAM-13683)).
    *  BiqQuery ([BEAM-13732](https://issues.apache.org/jira/browse/BEAM-13732)).
    *  KafkaIO now also has automatic expansion service startup. ([BEAM-13821](https://issues.apache.org/jira/browse/BEAM-13821)).

## New Features / Improvements

* DataFrame API now supports pandas 1.4.x ([BEAM-13605](https://issues.apache.org/jira/browse/BEAM-13605)).
* Go SDK DoFns can now observe trigger panes directly ([BEAM-13757](https://issues.apache.org/jira/browse/BEAM-13757)).
* Added option to specify a caching directory in Interactive Beam (Python) ([BEAM-13685](https://issues.apache.org/jira/browse/BEAM-13685)).
* Added support for caching batch pipelines to GCS in Interactive Beam (Python) ([BEAM-13734](https://issues.apache.org/jira/browse/BEAM-13734)).

## Breaking Changes

## Deprecations

## Bugfixes

## Known Issues

# [2.36.0] - 2022-02-07

## I/Os

* Support for stopReadTime on KafkaIO SDF (Java).([BEAM-13171](https://issues.apache.org/jira/browse/BEAM-13171)).
* Added ability to register URI schemes to use the S3 protocol via FileIO using amazon-web-services2 (amazon-web-services already had this ability). ([BEAM-12435](https://issues.apache.org/jira/brows/BEAM-12435), [BEAM-13245](https://issues.apache.org/jira/brows/BEAM-13245)).

## New Features / Improvements

* Added support for cloudpickle as a pickling library for Python SDK ([BEAM-8123](https://issues.apache.org/jira/browse/BEAM-8123)). To use cloudpickle, set pipeline option: --pickler_lib=cloudpickle
* Added option to specify triggering frequency when streaming to BigQuery (Python) ([BEAM-12865](https://issues.apache.org/jira/browse/BEAM-12865)).
* Added option to enable caching uploaded artifacts across job runs for Python Dataflow jobs ([BEAM-13459](https://issues.apache.org/jira/browse/BEAM-13459)).  To enable, set pipeline option: --enable_artifact_caching, this will be enabled by default in a future release.

## Breaking Changes

* Updated the jedis from 3.x to 4.x to Java RedisIO. If you are using RedisIO and using jedis directly, please refer to [this page](https://github.com/redis/jedis/blob/v4.0.0/docs/3to4.md) to update it. ([BEAM-12092](https://issues.apache.org/jira/browse/BEAM-12092)).
* Datatype of timestamp fields in `SqsMessage` for AWS IOs for SDK v2 was changed from `String` to `long`, visibility of all fields was fixed from `package private` to `public` [BEAM-13638](https://issues.apache.org/jira/browse/BEAM-13638).

## Bugfixes

* Properly check output timestamps on elements output from DoFns, timers, and onWindowExpiration in Java [BEAM-12931](https://issues.apache.org/jira/browse/BEAM-12931).
* Fixed a bug with DeferredDataFrame.xs when used with a non-tuple key
  ([BEAM-13421](https://issues.apache.org/jira/browse/BEAM-13421])).

# Known Issues

* Users may encounter an unexpected java.lang.ArithmeticException when outputting a timestamp
  for an element further than allowedSkew from an allowed DoFN skew set to a value more than
  Integer.MAX_VALUE.

# [2.35.0] - 2021-12-29

## Highlights

* MultiMap side inputs are now supported by the Go SDK ([BEAM-3293](https://issues.apache.org/jira/browse/BEAM-3293)).
* Side inputs are supported within Splittable DoFns for Dataflow Runner V1 and Dataflow Runner V2. ([BEAM-12522](https://issues.apache.org/jira/browse/BEAM-12522)).
* Upgrades Log4j version used in test suites (Apache Beam testing environment only, not for end user consumption) to 2.17.0([BEAM-13434](https://issues.apache.org/jira/browse/BEAM-13434)).
    Note that Apache Beam versions do not depend on the Log4j 2 dependency (log4j-core) impacted by [CVE-2021-44228](https://cve.mitre.org/cgi-bin/cvename.cgi?name=CVE-2021-44228).
    However we urge users to update direct and indirect dependencies (if any) on Log4j 2 to the latest version by updating their build configuration and redeploying impacted pipelines.

## I/Os

* We changed the data type for ranges in `JdbcIO.readWithPartitions` from `int` to `long` ([BEAM-13149](https://issues.apache.org/jira/browse/BEAM-13149)).
    This is a relatively minor breaking change, which we're implementing to improve the usability of the transform without increasing cruft.
    This transform is relatively new, so we may implement other breaking changes in the future to improve its usability.
* Side inputs are supported within Splittable DoFns for Dataflow Runner V1 and Dataflow Runner V2. ([BEAM-12522](https://issues.apache.org/jira/browse/BEAM-12522)).

## New Features / Improvements

* Added custom delimiters to Python TextIO reads ([BEAM-12730](https://issues.apache.org/jira/browse/BEAM-12730)).
* Added escapechar parameter to Python TextIO reads ([BEAM-13189](https://issues.apache.org/jira/browse/BEAM-13189)).
* Splittable reading is enabled by default while reading data with ParquetIO ([BEAM-12070](https://issues.apache.org/jira/browse/BEAM-12070)).
* DoFn Execution Time metrics added to Go ([BEAM-13001](https://issues.apache.org/jira/browse/BEAM-13001)).
* Cross-bundle side input caching is now available in the Go SDK for runners that support the feature by setting the EnableSideInputCache hook ([BEAM-11097](https://issues.apache.org/jira/browse/BEAM-11097)).
* Upgraded the GCP Libraries BOM version to 24.0.0 and associated dependencies ([BEAM-11205](
  https://issues.apache.org/jira/browse/BEAM-11205)). For Google Cloud client library versions set by this BOM,
  see [this table](https://storage.googleapis.com/cloud-opensource-java-dashboard/com.google.cloud/libraries-bom/24.0.0/artifact_details.html).
* Removed avro-python3 dependency in AvroIO. Fastavro has already been our Avro library of choice on Python 3. Boolean use_fastavro is left for api compatibility, but will have no effect.([BEAM-13016](https://github.com/apache/beam/pull/15900)).
* MultiMap side inputs are now supported by the Go SDK ([BEAM-3293](https://issues.apache.org/jira/browse/BEAM-3293)).
* Remote packages can now be downloaded from locations supported by apache_beam.io.filesystems. The files will be downloaded on Stager and uploaded to staging location. For more information, see [BEAM-11275](https://issues.apache.org/jira/browse/BEAM-11275)

## Breaking Changes

* A new URN convention was adopted for cross-language transforms and existing URNs were updated. This may break advanced use-cases, for example, if a custom expansion service is used to connect diffrent Beam Java and Python versions. ([BEAM-12047](https://issues.apache.org/jira/browse/BEAM-12047)).
* The upgrade to Calcite 1.28.0 introduces a breaking change in the SUBSTRING function in SqlTransform, when used with the Calcite dialect ([BEAM-13099](https://issues.apache.org/jira/browse/BEAM-13099), [CALCITE-4427](https://issues.apache.org/jira/browse/CALCITE-4427)).
* ListShards (with DescribeStreamSummary) is used instead of DescribeStream to list shards in Kinesis streams (AWS SDK v2). Due to this change, as mentioned in [AWS documentation](https://docs.aws.amazon.com/kinesis/latest/APIReference/API_ListShards.html), for fine-grained IAM policies it is required to update them to allow calls to ListShards and DescribeStreamSummary APIs. For more information, see [Controlling Access to Amazon Kinesis Data Streams](https://docs.aws.amazon.com/streams/latest/dev/controlling-access.html) ([BEAM-13233](https://issues.apache.org/jira/browse/BEAM-13233)).

## Deprecations

* Non-splittable reading is deprecated while reading data with ParquetIO ([BEAM-12070](https://issues.apache.org/jira/browse/BEAM-12070)).

## Bugfixes

* Properly map main input windows to side input windows by default (Go)
  ([BEAM-11087](https://issues.apache.org/jira/browse/BEAM-11087)).
* Fixed data loss when writing to DynamoDB without setting deduplication key names (Java)
  ([BEAM-13009](https://issues.apache.org/jira/browse/BEAM-13009)).
* Go SDK Examples now have types and functions registered. (Go) ([BEAM-5378](https://issues.apache.org/jira/browse/BEAM-5378))

## Known Issues

* Users of beam-sdks-java-io-hcatalog (and beam-sdks-java-extensions-sql-hcatalog) must take care to override the transitive log4j dependency when they add a hive dependency ([BEAM-13499](https://issues.apache.org/jira/browse/BEAM-13499)).

# [2.34.0] - 2021-11-11

## Highlights

* The Beam Java API for Calcite SqlTransform is no longer experimental ([BEAM-12680](https://issues.apache.org/jira/browse/BEAM-12680)).
* Python's ParDo (Map, FlatMap, etc.) transforms now suport a `with_exception_handling` option for easily ignoring bad records and implementing the dead letter pattern.

## I/Os

* `ReadFromBigQuery` and `ReadAllFromBigQuery` now run queries with BATCH priority by default. The `query_priority` parameter is introduced to the same transforms to allow configuring the query priority (Python) ([BEAM-12913](https://issues.apache.org/jira/browse/BEAM-12913)).
* [EXPERIMENTAL] Support for [BigQuery Storage Read API](https://cloud.google.com/bigquery/docs/reference/storage) added to `ReadFromBigQuery`. The newly introduced `method` parameter can be set as `DIRECT_READ` to use the Storage Read API. The default is `EXPORT` which invokes a BigQuery export request. (Python) ([BEAM-10917](https://issues.apache.org/jira/browse/BEAM-10917)).
* [EXPERIMENTAL] Added `use_native_datetime` parameter to `ReadFromBigQuery` to configure the return type of [DATETIME](https://cloud.google.com/bigquery/docs/reference/standard-sql/data-types#datetime_type) fields when using `ReadFromBigQuery`. This parameter can *only* be used when `method = DIRECT_READ`(Python) ([BEAM-10917](https://issues.apache.org/jira/browse/BEAM-10917)).
* [EXPERIMENTAL] Added support for writing to [Redis Streams](https://redis.io/topics/streams-intro) as a sink in RedisIO ([BEAM-13159](https://issues.apache.org/jira/browse/BEAM-13159))

## New Features / Improvements

* Upgraded to Calcite 1.26.0 ([BEAM-9379](https://issues.apache.org/jira/browse/BEAM-9379)).
* Added a new `dataframe` extra to the Python SDK that tracks `pandas` versions
  we've verified compatibility with. We now recommend installing Beam with `pip
  install apache-beam[dataframe]` when you intend to use the DataFrame API
  ([BEAM-12906](https://issues.apache.org/jira/browse/BEAM-12906)).
* Added an [example](https://github.com/cometta/python-apache-beam-spark) of deploying Python Apache Beam job with Spark Cluster

## Breaking Changes

* SQL Rows are no longer flattened ([BEAM-5505](https://issues.apache.org/jira/browse/BEAM-5505)).
* [Go SDK] beam.TryCrossLanguage's signature now matches beam.CrossLanguage. Like other Try functions it returns an error instead of panicking. ([BEAM-9918](https://issues.apache.org/jira/browse/BEAM-9918)).
* [BEAM-12925](https://jira.apache.org/jira/browse/BEAM-12925) was fixed. It used to silently pass incorrect null data read from JdbcIO. Pipelines affected by this will now start throwing failures instead of silently passing incorrect data.

## Bugfixes

* Fixed error while writing multiple DeferredFrames to csv (Python) ([BEAM-12701](https://issues.apache.org/jira/browse/BEAM-12701)).
* Fixed error when importing the DataFrame API with pandas 1.0.x installed ([BEAM-12945](https://issues.apache.org/jira/browse/BEAM-12945)).
* Fixed top.SmallestPerKey implementation in the Go SDK ([BEAM-12946](https://issues.apache.org/jira/browse/BEAM-12946)).

# [2.33.0] - 2021-10-07

## Highlights

* Go SDK is no longer experimental, and is officially part of the Beam release process.
  * Matching Go SDK containers are published on release.
  * Batch usage is well supported, and tested on Flink, Spark, and the Python Portable Runner.
    * SDK Tests are also run against Google Cloud Dataflow, but this doesn't indicate reciprical support.
  * The SDK supports Splittable DoFns, Cross Language transforms, and most Beam Model basics.
  * Go Modules are now used for dependency management.
    * This is a breaking change, see Breaking Changes for resolution.
    * Easier path to contribute to the Go SDK, no need to set up a GO\_PATH.
    * Minimum Go version is now Go v1.16
  * See the announcement blogpost for full information once published.

<!--
## I/Os

* Support for X source added (Java/Python) ([BEAM-X](https://issues.apache.org/jira/browse/BEAM-X)).
-->

## New Features / Improvements

* Projection pushdown in SchemaIO ([BEAM-12609](https://issues.apache.org/jira/browse/BEAM-12609)).
* Upgrade Flink runner to Flink versions 1.13.2, 1.12.5 and 1.11.4 ([BEAM-10955](https://issues.apache.org/jira/browse/BEAM-10955)).

## Breaking Changes

* Go SDK pipelines require new import paths to use this release due to migration to Go Modules.
  * `go.mod` files will need to change to require `github.com/apache/beam/sdks/v2`.
  * Code depending on beam imports need to include v2 on the module path.
    * Fix by'v2' to the import paths, turning  `.../sdks/go/...` to `.../sdks/v2/go/...`
  * No other code change should be required to use v2.33.0 of the Go SDK.
* Since release 2.30.0, "The AvroCoder changes for BEAM-2303 \[changed\] the reader/writer from the Avro ReflectDatum* classes to the SpecificDatum* classes" (Java). This default behavior change has been reverted in this release. Use the `useReflectApi` setting to control it ([BEAM-12628](https://issues.apache.org/jira/browse/BEAM-12628)).

## Deprecations

* Python GBK will stop supporting unbounded PCollections that have global windowing and a default trigger in Beam 2.34. This can be overriden with `--allow_unsafe_triggers`. ([BEAM-9487](https://issues.apache.org/jira/browse/BEAM-9487)).
* Python GBK will start requiring safe triggers or the `--allow_unsafe_triggers` flag starting with Beam 2.34. ([BEAM-9487](https://issues.apache.org/jira/browse/BEAM-9487)).

## Bug fixes

* Workaround to not delete orphaned files to avoid missing events when using Python WriteToFiles in streaming pipeline ([BEAM-12950](https://issues.apache.org/jira/browse/BEAM-12950)))

## Known Issues

* Spark 2.x users will need to update Spark's Jackson runtime dependencies (`spark.jackson.version`) to at least version 2.9.2, due to Beam updating its dependencies.
* Go SDK jobs may produce "Failed to deduce Step from MonitoringInfo" messages following successful job execution. The messages are benign and don't indicate job failure. These are due to not yet handling PCollection metrics.

# [2.32.0] - 2021-08-25

## Highlights
* The [Beam DataFrame
  API](https://beam.apache.org/documentation/dsls/dataframes/overview/) is no
  longer experimental! We've spent the time since the [2.26.0 preview
  announcement](https://beam.apache.org/blog/dataframe-api-preview-available/)
  implementing the most frequently used pandas operations
  ([BEAM-9547](https://issues.apache.org/jira/browse/BEAM-9547)), improving
  [documentation](https://beam.apache.org/releases/pydoc/current/apache_beam.dataframe.html)
  and [error messages](https://issues.apache.org/jira/browse/BEAM-12028),
  adding
  [examples](https://github.com/apache/beam/tree/master/sdks/python/apache_beam/examples/dataframe),
  integrating DataFrames with [interactive
  Beam](https://beam.apache.org/releases/pydoc/current/apache_beam.runners.interactive.interactive_beam.html),
  and of course finding and fixing
  [bugs](https://issues.apache.org/jira/issues/?jql=project%3DBEAM%20AND%20issuetype%3DBug%20AND%20status%3DResolved%20AND%20component%3Ddsl-dataframe).
  Leaving experimental just means that we now have high confidence in the API
  and recommend its use for production workloads. We will continue to improve
  the API, guided by your
  [feedback](https://beam.apache.org/community/contact-us/).


## I/Os

* New experimental Firestore connector in Java SDK, providing sources and sinks to Google Cloud Firestore ([BEAM-8376](https://issues.apache.org/jira/browse/BEAM-8376)).
* Added ability to use JdbcIO.Write.withResults without statement and preparedStatementSetter. ([BEAM-12511](https://issues.apache.org/jira/browse/BEAM-12511))
- Added ability to register URI schemes to use the S3 protocol via FileIO. ([BEAM-12435](https://issues.apache.org/jira/browse/BEAM-12435)).
* Respect number of shards set in SnowflakeWrite batch mode. ([BEAM-12715](https://issues.apache.org/jira/browse/BEAM-12715))
* Java SDK: Update Google Cloud Healthcare IO connectors from using v1beta1 to using the GA version.

## New Features / Improvements

* Add support to convert Beam Schema to Avro Schema for JDBC LogicalTypes:
  `VARCHAR`, `NVARCHAR`, `LONGVARCHAR`, `LONGNVARCHAR`, `DATE`, `TIME`
  (Java)([BEAM-12385](https://issues.apache.org/jira/browse/BEAM-12385)).
* Reading from JDBC source by partitions (Java) ([BEAM-12456](https://issues.apache.org/jira/browse/BEAM-12456)).
* PubsubIO can now write to a dead-letter topic after a parsing error (Java)([BEAM-12474](https://issues.apache.org/jira/browse/BEAM-12474)).
* New append-only option for Elasticsearch sink (Java) [BEAM-12601](https://issues.apache.org/jira/browse/BEAM-12601)
* DatastoreIO: Write and delete operations now follow automatic gradual ramp-up, in line with best practices (Java/Python) ([BEAM-12260](https://issues.apache.org/jira/browse/BEAM-12260), [BEAM-12272](https://issues.apache.org/jira/browse/BEAM-12272)).

## Breaking Changes

* ListShards (with DescribeStreamSummary) is used instead of DescribeStream to list shards in Kinesis streams. Due to this change, as mentioned in [AWS documentation](https://docs.aws.amazon.com/kinesis/latest/APIReference/API_ListShards.html), for fine-grained IAM policies it is required to update them to allow calls to ListShards and DescribeStreamSummary APIs. For more information, see [Controlling Access to Amazon Kinesis Data Streams](https://docs.aws.amazon.com/streams/latest/dev/controlling-access.html) ([BEAM-12225](https://issues.apache.org/jira/browse/BEAM-12225)).

## Deprecations

* Python GBK will stop supporting unbounded PCollections that have global windowing and a default trigger in Beam 2.33. This can be overriden with `--allow_unsafe_triggers`. ([BEAM-9487](https://issues.apache.org/jira/browse/BEAM-9487)).
* Python GBK will start requiring safe triggers or the `--allow_unsafe_triggers` flag starting with Beam 2.33. ([BEAM-9487](https://issues.apache.org/jira/browse/BEAM-9487)).

## Bugfixes

* Fixed race condition in RabbitMqIO causing duplicate acks (Java) ([BEAM-6516](https://issues.apache.org/jira/browse/BEAM-6516)))

# [2.31.0] - 2021-07-08

## I/Os

* Fixed bug in ReadFromBigQuery when a RuntimeValueProvider is used as value of table argument (Python) ([BEAM-12514](https://issues.apache.org/jira/browse/BEAM-12514)).

## New Features / Improvements

* `CREATE FUNCTION` DDL statement added to Calcite SQL syntax. `JAR` and `AGGREGATE` are now reserved keywords. ([BEAM-12339](https://issues.apache.org/jira/browse/BEAM-12339)).
* Flink 1.13 is now supported by the Flink runner ([BEAM-12277](https://issues.apache.org/jira/browse/BEAM-12277)).
* Python `TriggerFn` has a new `may_lose_data` method to signal potential data loss. Default behavior assumes safe (necessary for backwards compatibility). See Deprecations for potential impact of overriding this. ([BEAM-9487](https://issues.apache.org/jira/browse/BEAM-9487)).

## Breaking Changes

* Python Row objects are now sensitive to field order. So `Row(x=3, y=4)` is no
  longer considered equal to `Row(y=4, x=3)` (BEAM-11929).
* Kafka Beam SQL tables now ascribe meaning to the LOCATION field; previously
  it was ignored if provided.
* `TopCombineFn` disallow `compare` as its argument (Python) ([BEAM-7372](https://issues.apache.org/jira/browse/BEAM-7372)).
* Drop support for Flink 1.10 ([BEAM-12281](https://issues.apache.org/jira/browse/BEAM-12281)).

## Deprecations

* Python GBK will stop supporting unbounded PCollections that have global windowing and a default trigger in Beam 2.33. This can be overriden with `--allow_unsafe_triggers`. ([BEAM-9487](https://issues.apache.org/jira/browse/BEAM-9487)).
* Python GBK will start requiring safe triggers or the `--allow_unsafe_triggers` flag starting with Beam 2.33. ([BEAM-9487](https://issues.apache.org/jira/browse/BEAM-9487)).

# [2.30.0] - 2021-06-09

## I/Os

* Allow splitting apart document serialization and IO for ElasticsearchIO
* Support Bulk API request size optimization through addition of ElasticsearchIO.Write.withStatefulBatches

## New Features / Improvements

* Added capability to declare resource hints in Java and Python SDKs ([BEAM-2085](https://issues.apache.org/jira/browse/BEAM-2085)).
* Added Spanner IO Performance tests for read and write. (Python) ([BEAM-10029](https://issues.apache.org/jira/browse/BEAM-10029)).
* Added support for accessing GCP PubSub Message ordering keys, message IDs and message publish timestamp (Python) ([BEAM-7819](https://issues.apache.org/jira/browse/BEAM-7819)).
* DataFrame API: Added support for collecting DataFrame objects in interactive Beam ([BEAM-11855](https://issues.apache.org/jira/browse/BEAM-11855))
* DataFrame API: Added [apache_beam.examples.dataframe](https://github.com/apache/beam/tree/master/sdks/python/apache_beam/examples/dataframe) module ([BEAM-12024](https://issues.apache.org/jira/browse/BEAM-12024))
* Upgraded the GCP Libraries BOM version to 20.0.0 ([BEAM-11205](https://issues.apache.org/jira/browse/BEAM-11205)).
  For Google Cloud client library versions set by this BOM, see [this table](https://storage.googleapis.com/cloud-opensource-java-dashboard/com.google.cloud/libraries-bom/20.0.0/artifact_details.html).

## Breaking Changes

* Drop support for Flink 1.8 and 1.9 ([BEAM-11948](https://issues.apache.org/jira/browse/BEAM-11948)).
* MongoDbIO: Read.withFilter() and Read.withProjection() are removed since they are deprecated since
  Beam 2.12.0 ([BEAM-12217](https://issues.apache.org/jira/browse/BEAM-12217)).
* RedisIO.readAll() was removed since it was deprecated since Beam 2.13.0. Please use
  RedisIO.readKeyPatterns() for the equivalent functionality.
  ([BEAM-12214](https://issues.apache.org/jira/browse/BEAM-12214)).
* MqttIO.create() with clientId constructor removed because it was deprecated since Beam
  2.13.0 ([BEAM-12216](https://issues.apache.org/jira/browse/BEAM-12216)).

# [2.29.0] - 2021-04-29

## Highlights

* Spark Classic and Portable runners officially support Spark 3 ([BEAM-7093](https://issues.apache.org/jira/browse/BEAM-7093)).
* Official Java 11 support for most runners (Dataflow, Flink, Spark) ([BEAM-2530](https://issues.apache.org/jira/browse/BEAM-2530)).
* DataFrame API now supports GroupBy.apply ([BEAM-11628](https://issues.apache.org/jira/browse/BEAM-11628)).

## I/Os

* Added support for S3 filesystem on AWS SDK V2 (Java) ([BEAM-7637](https://issues.apache.org/jira/browse/BEAM-7637))

## New Features / Improvements

* DataFrame API now supports pandas 1.2.x ([BEAM-11531](https://issues.apache.org/jira/browse/BEAM-11531)).
* Multiple DataFrame API bugfixes ([BEAM-12071](https://issues.apache.org/jira/browse/BEAM-12071), [BEAM-11929](https://issues.apache.org/jira/browse/BEAM-11929))

## Breaking Changes

* Deterministic coding enforced for GroupByKey and Stateful DoFns.  Previously non-deterministic coding was allowed, resulting in keys not properly being grouped in some cases. ([BEAM-11719](https://issues.apache.org/jira/browse/BEAM-11719))
  To restore the old behavior, one can register `FakeDeterministicFastPrimitivesCoder` with
  `beam.coders.registry.register_fallback_coder(beam.coders.coders.FakeDeterministicFastPrimitivesCoder())`
  or use the `allow_non_deterministic_key_coders` pipeline option.

## Deprecations

* Support for Flink 1.8 and 1.9 will be removed in the next release (2.30.0) ([BEAM-11948](https://issues.apache.org/jira/browse/BEAM-11948)).

# [2.28.0] - 2021-02-22

## Highlights
* Many improvements related to Parquet support ([BEAM-11460](https://issues.apache.org/jira/browse/BEAM-11460), [BEAM-8202](https://issues.apache.org/jira/browse/BEAM-8202), and [BEAM-11526](https://issues.apache.org/jira/browse/BEAM-11526))
* Hash Functions in BeamSQL ([BEAM-10074](https://issues.apache.org/jira/browse/BEAM-10074))
* Hash functions in ZetaSQL ([BEAM-11624](https://issues.apache.org/jira/browse/BEAM-11624))
* Create ApproximateDistinct using HLL Impl ([BEAM-10324](https://issues.apache.org/jira/browse/BEAM-10324))

## I/Os

* SpannerIO supports using BigDecimal for Numeric fields ([BEAM-11643](https://issues.apache.org/jira/browse/BEAM-11643))
* Add Beam schema support to ParquetIO ([BEAM-11526](https://issues.apache.org/jira/browse/BEAM-11526))
* Support ParquetTable Writer ([BEAM-8202](https://issues.apache.org/jira/browse/BEAM-8202))
* GCP BigQuery sink (streaming inserts) uses runner determined sharding ([BEAM-11408](https://issues.apache.org/jira/browse/BEAM-11408))
* PubSub support types: TIMESTAMP, DATE, TIME, DATETIME ([BEAM-11533](https://issues.apache.org/jira/browse/BEAM-11533))

## New Features / Improvements

* ParquetIO add methods _readGenericRecords_ and _readFilesGenericRecords_ can read files with an unknown schema. See [PR-13554](https://github.com/apache/beam/pull/13554) and ([BEAM-11460](https://issues.apache.org/jira/browse/BEAM-11460))
* Added support for thrift in KafkaTableProvider ([BEAM-11482](https://issues.apache.org/jira/browse/BEAM-11482))
* Added support for HadoopFormatIO to skip key/value clone ([BEAM-11457](https://issues.apache.org/jira/browse/BEAM-11457))
* Support Conversion to GenericRecords in Convert.to transform ([BEAM-11571](https://issues.apache.org/jira/browse/BEAM-11571)).
* Support writes for Parquet Tables in Beam SQL ([BEAM-8202](https://issues.apache.org/jira/browse/BEAM-8202)).
* Support reading Parquet files with unknown schema ([BEAM-11460](https://issues.apache.org/jira/browse/BEAM-11460))
* Support user configurable Hadoop Configuration flags for ParquetIO ([BEAM-11527](https://issues.apache.org/jira/browse/BEAM-11527))
* Expose commit_offset_in_finalize and timestamp_policy to ReadFromKafka ([BEAM-11677](https://issues.apache.org/jira/browse/BEAM-11677))
* S3 options does not provided to boto3 client while using FlinkRunner and Beam worker pool container ([BEAM-11799](https://issues.apache.org/jira/browse/BEAM-11799))
* HDFS not deduplicating identical configuration paths ([BEAM-11329](https://issues.apache.org/jira/browse/BEAM-11329))
* Hash Functions in BeamSQL ([BEAM-10074](https://issues.apache.org/jira/browse/BEAM-10074))
* Create ApproximateDistinct using HLL Impl ([BEAM-10324](https://issues.apache.org/jira/browse/BEAM-10324))
* Add Beam schema support to ParquetIO ([BEAM-11526](https://issues.apache.org/jira/browse/BEAM-11526))
* Add a Deque Encoder ([BEAM-11538](https://issues.apache.org/jira/browse/BEAM-11538))
* Hash functions in ZetaSQL ([BEAM-11624](https://issues.apache.org/jira/browse/BEAM-11624))
* Refactor ParquetTableProvider ([](https://issues.apache.org/jira/browse/))
* Add JVM properties to JavaJobServer ([BEAM-8344](https://issues.apache.org/jira/browse/BEAM-8344))
* Single source of truth for supported Flink versions ([](https://issues.apache.org/jira/browse/))
* Use metric for Python BigQuery streaming insert API latency logging ([BEAM-11018](https://issues.apache.org/jira/browse/BEAM-11018))
* Use metric for Java BigQuery streaming insert API latency logging ([BEAM-11032](https://issues.apache.org/jira/browse/BEAM-11032))
* Upgrade Flink runner to Flink versions 1.12.1 and 1.11.3 ([BEAM-11697](https://issues.apache.org/jira/browse/BEAM-11697))
* Upgrade Beam base image to use Tensorflow 2.4.1 ([BEAM-11762](https://issues.apache.org/jira/browse/BEAM-11762))
* Create Beam GCP BOM ([BEAM-11665](https://issues.apache.org/jira/browse/BEAM-11665))

## Breaking Changes

* The Java artifacts "beam-sdks-java-io-kinesis", "beam-sdks-java-io-google-cloud-platform", and
  "beam-sdks-java-extensions-sql-zetasql" declare Guava 30.1-jre dependency (It was 25.1-jre in Beam 2.27.0).
  This new Guava version may introduce dependency conflicts if your project or dependencies rely
  on removed APIs. If affected, ensure to use an appropriate Guava version via `dependencyManagement` in Maven and
  `force` in Gradle.


# [2.27.0] - 2021-01-08

## I/Os
* ReadFromMongoDB can now be used with MongoDB Atlas (Python) ([BEAM-11266](https://issues.apache.org/jira/browse/BEAM-11266).)
* ReadFromMongoDB/WriteToMongoDB will mask password in display_data (Python) ([BEAM-11444](https://issues.apache.org/jira/browse/BEAM-11444).)
* Support for X source added (Java/Python) ([BEAM-X](https://issues.apache.org/jira/browse/BEAM-X)).
* There is a new transform `ReadAllFromBigQuery` that can receive multiple requests to read data from BigQuery at pipeline runtime. See [PR 13170](https://github.com/apache/beam/pull/13170), and [BEAM-9650](https://issues.apache.org/jira/browse/BEAM-9650).

## New Features / Improvements

* Beam modules that depend on Hadoop are now tested for compatibility with Hadoop 3 ([BEAM-8569](https://issues.apache.org/jira/browse/BEAM-8569)). (Hive/HCatalog pending)
* Publishing Java 11 SDK container images now supported as part of Apache Beam release process. ([BEAM-8106](https://issues.apache.org/jira/browse/BEAM-8106))
* Added Cloud Bigtable Provider extension to Beam SQL ([BEAM-11173](https://issues.apache.org/jira/browse/BEAM-11173), [BEAM-11373](https://issues.apache.org/jira/browse/BEAM-11373))
* Added a schema provider for thrift data ([BEAM-11338](https://issues.apache.org/jira/browse/BEAM-11338))
* Added combiner packing pipeline optimization to Dataflow runner. ([BEAM-10641](https://issues.apache.org/jira/browse/BEAM-10641))
* Support for the Deque structure by adding a coder ([BEAM-11538](https://issues.apache.org/jira/browse/BEAM-11538))

## Breaking Changes

* HBaseIO hbase-shaded-client dependency should be now provided by the users ([BEAM-9278](https://issues.apache.org/jira/browse/BEAM-9278)).
* `--region` flag in amazon-web-services2 was replaced by `--awsRegion` ([BEAM-11331](https://issues.apache.org/jira/projects/BEAM/issues/BEAM-11331)).

# [2.26.0] - 2020-12-11

## Highlights

* Splittable DoFn is now the default for executing the Read transform for Java based runners (Spark with bounded pipelines) in addition to existing runners from the 2.25.0 release (Direct, Flink, Jet, Samza, Twister2). The expected output of the Read transform is unchanged. Users can opt-out using `--experiments=use_deprecated_read`. The Apache Beam community is looking for feedback for this change as the community is planning to make this change permanent with no opt-out. If you run into an issue requiring the opt-out, please send an e-mail to [user@beam.apache.org](mailto:user@beam.apache.org) specifically referencing BEAM-10670 in the subject line and why you needed to opt-out. (Java) ([BEAM-10670](https://issues.apache.org/jira/browse/BEAM-10670))

## I/Os

* Java BigQuery streaming inserts now have timeouts enabled by default. Pass `--HTTPWriteTimeout=0` to revert to the old behavior. ([BEAM-6103](https://issues.apache.org/jira/browse/BEAM-6103))
* Added support for Contextual Text IO (Java), a version of text IO that provides metadata about the records ([BEAM-10124](https://issues.apache.org/jira/browse/BEAM-10124)). Support for this IO is currently experimental. Specifically, **there are no update-compatibility guarantees** for streaming jobs with this IO between current future verisons of Apache Beam SDK.

## New Features / Improvements
* Added support for avro payload format in Beam SQL Kafka Table ([BEAM-10885](https://issues.apache.org/jira/browse/BEAM-10885))
* Added support for json payload format in Beam SQL Kafka Table ([BEAM-10893](https://issues.apache.org/jira/browse/BEAM-10893))
* Added support for protobuf payload format in Beam SQL Kafka Table ([BEAM-10892](https://issues.apache.org/jira/browse/BEAM-10892))
* Added support for avro payload format in Beam SQL Pubsub Table ([BEAM-5504](https://issues.apache.org/jira/browse/BEAM-5504))
* Added option to disable unnecessary copying between operators in Flink Runner (Java) ([BEAM-11146](https://issues.apache.org/jira/browse/BEAM-11146))
* Added CombineFn.setup and CombineFn.teardown to Python SDK. These methods let you initialize the CombineFn's state before any of the other methods of the CombineFn is executed and clean that state up later on. If you are using Dataflow, you need to enable Dataflow Runner V2 by passing `--experiments=use_runner_v2` before using this feature. ([BEAM-3736](https://issues.apache.org/jira/browse/BEAM-3736))
* Added support for NestedValueProvider for the Python SDK ([BEAM-10856](https://issues.apache.org/jira/browse/BEAM-10856)).

## Breaking Changes

* BigQuery's DATETIME type now maps to Beam logical type org.apache.beam.sdk.schemas.logicaltypes.SqlTypes.DATETIME
* Pandas 1.x is now required for dataframe operations.

## Known Issues

* Non-idempotent combiners built via `CombineFn.from_callable()` or `CombineFn.maybe_from_callable()` can lead to incorrect behavior. ([BEAM-11522](https://issues.apache.org/jira/browse/BEAM-11522)).


# [2.25.0] - 2020-10-23

## Highlights

* Splittable DoFn is now the default for executing the Read transform for Java based runners (Direct, Flink, Jet, Samza, Twister2). The expected output of the Read transform is unchanged. Users can opt-out using `--experiments=use_deprecated_read`. The Apache Beam community is looking for feedback for this change as the community is planning to make this change permanent with no opt-out. If you run into an issue requiring the opt-out, please send an e-mail to [user@beam.apache.org](mailto:user@beam.apache.org) specifically referencing BEAM-10670 in the subject line and why you needed to opt-out. (Java) ([BEAM-10670](https://issues.apache.org/jira/browse/BEAM-10670))

## I/Os

* Added cross-language support to Java's KinesisIO, now available in the Python module `apache_beam.io.kinesis` ([BEAM-10138](https://issues.apache.org/jira/browse/BEAM-10138), [BEAM-10137](https://issues.apache.org/jira/browse/BEAM-10137)).
* Update Snowflake JDBC dependency for SnowflakeIO ([BEAM-10864](https://issues.apache.org/jira/browse/BEAM-10864))
* Added cross-language support to Java's SnowflakeIO.Write, now available in the Python module `apache_beam.io.snowflake` ([BEAM-9898](https://issues.apache.org/jira/browse/BEAM-9898)).
* Added delete function to Java's `ElasticsearchIO#Write`. Now, Java's ElasticsearchIO can be used to selectively delete documents using `withIsDeleteFn` function ([BEAM-5757](https://issues.apache.org/jira/browse/BEAM-5757)).
* Java SDK: Added new IO connector for InfluxDB - InfluxDbIO ([BEAM-2546](https://issues.apache.org/jira/browse/BEAM-2546)).
* Config options added for Python's S3IO ([BEAM-9094](https://issues.apache.org/jira/browse/BEAM-9094))

## New Features / Improvements

* Support for repeatable fields in JSON decoder for `ReadFromBigQuery` added. (Python) ([BEAM-10524](https://issues.apache.org/jira/browse/BEAM-10524))
* Added an opt-in, performance-driven runtime type checking system for the Python SDK ([BEAM-10549](https://issues.apache.org/jira/browse/BEAM-10549)).
    More details will be in an upcoming [blog post](https://beam.apache.org/blog/python-performance-runtime-type-checking/index.html).
* Added support for Python 3 type annotations on PTransforms using typed PCollections ([BEAM-10258](https://issues.apache.org/jira/browse/BEAM-10258)).
    More details will be in an upcoming [blog post](https://beam.apache.org/blog/python-improved-annotations/index.html).
* Improved the Interactive Beam API where recording streaming jobs now start a long running background recording job. Running ib.show() or ib.collect() samples from the recording ([BEAM-10603](https://issues.apache.org/jira/browse/BEAM-10603)).
* In Interactive Beam, ib.show() and ib.collect() now have "n" and "duration" as parameters. These mean read only up to "n" elements and up to "duration" seconds of data read from the recording ([BEAM-10603](https://issues.apache.org/jira/browse/BEAM-10603)).
* Initial preview of [Dataframes](https://s.apache.org/simpler-python-pipelines-2020#slide=id.g905ac9257b_1_21) support.
    See also example at apache_beam/examples/wordcount_dataframe.py
* Fixed support for type hints on `@ptransform_fn` decorators in the Python SDK.
  ([BEAM-4091](https://issues.apache.org/jira/browse/BEAM-4091))
  This has not enabled by default to preserve backwards compatibility; use the
  `--type_check_additional=ptransform_fn` flag to enable. It may be enabled by
  default in future versions of Beam.

## Breaking Changes

* Python 2 and Python 3.5 support dropped ([BEAM-10644](https://issues.apache.org/jira/browse/BEAM-10644), [BEAM-9372](https://issues.apache.org/jira/browse/BEAM-9372)).
* Pandas 1.x allowed.  Older version of Pandas may still be used, but may not be as well tested.

## Deprecations

* Python transform ReadFromSnowflake has been moved from `apache_beam.io.external.snowflake` to `apache_beam.io.snowflake`. The previous path will be removed in the future versions.

## Known Issues

* Dataflow streaming timers once against not strictly time ordered when set earlier mid-bundle, as the fix for  [BEAM-8543](https://issues.apache.org/jira/browse/BEAM-8543) introduced more severe bugs and has been rolled back.
* Default compressor change breaks dataflow python streaming job update compatibility. Please use python SDK version <= 2.23.0 or > 2.25.0 if job update is critical.([BEAM-11113](https://issues.apache.org/jira/browse/BEAM-11113))


# [2.24.0] - 2020-09-18

## Highlights

* Apache Beam 2.24.0 is the last release with Python 2 and Python 3.5
  support.

## I/Os

* New overloads for BigtableIO.Read.withKeyRange() and BigtableIO.Read.withRowFilter()
  methods that take ValueProvider as a parameter (Java) ([BEAM-10283](https://issues.apache.org/jira/browse/BEAM-10283)).
* The WriteToBigQuery transform (Python) in Dataflow Batch no longer relies on BigQuerySink by default. It relies on
  a new, fully-featured transform based on file loads into BigQuery. To revert the behavior to the old implementation,
  you may use `--experiments=use_legacy_bq_sink`.
* Add cross-language support to Java's JdbcIO, now available in the Python module `apache_beam.io.jdbc` ([BEAM-10135](https://issues.apache.org/jira/browse/BEAM-10135), [BEAM-10136](https://issues.apache.org/jira/browse/BEAM-10136)).
* Add support of AWS SDK v2 for KinesisIO.Read (Java) ([BEAM-9702](https://issues.apache.org/jira/browse/BEAM-9702)).
* Add streaming support to SnowflakeIO in Java SDK ([BEAM-9896](https://issues.apache.org/jira/browse/BEAM-9896))
* Support reading and writing to Google Healthcare DICOM APIs in Python SDK ([BEAM-10601](https://issues.apache.org/jira/browse/BEAM-10601))
* Add dispositions for SnowflakeIO.write ([BEAM-10343](https://issues.apache.org/jira/browse/BEAM-10343))
* Add cross-language support to SnowflakeIO.Read now available in the Python module `apache_beam.io.external.snowflake` ([BEAM-9897](https://issues.apache.org/jira/browse/BEAM-9897)).

## New Features / Improvements

* Shared library for simplifying management of large shared objects added to Python SDK. An example use case is sharing a large TF model object across threads ([BEAM-10417](https://issues.apache.org/jira/browse/BEAM-10417)).
* Dataflow streaming timers are not strictly time ordered when set earlier mid-bundle ([BEAM-8543](https://issues.apache.org/jira/browse/BEAM-8543)).
* OnTimerContext should not create a new one when processing each element/timer in FnApiDoFnRunner ([BEAM-9839](https://issues.apache.org/jira/browse/BEAM-9839))
* Key should be available in @OnTimer methods (Spark Runner) ([BEAM-9850](https://issues.apache.org/jira/browse/BEAM-9850))

## Breaking Changes

* WriteToBigQuery transforms now require a GCS location to be provided through either
  custom_gcs_temp_location in the constructor of WriteToBigQuery or the fallback option
  --temp_location, or pass method="STREAMING_INSERTS" to WriteToBigQuery ([BEAM-6928](https://issues.apache.org/jira/browse/BEAM-6928)).
* Python SDK now understands `typing.FrozenSet` type hints, which are not interchangeable with `typing.Set`. You may need to update your pipelines if type checking fails. ([BEAM-10197](https://issues.apache.org/jira/browse/BEAM-10197))

## Known issues

* When a timer fires but is reset prior to being executed, a watermark hold may be leaked, causing a stuck pipeline [BEAM-10991](https://issues.apache.org/jira/browse/BEAM-10991).
* Default compressor change breaks dataflow python streaming job update compatibility. Please use python SDK version <= 2.23.0 or > 2.25.0 if job update is critical.([BEAM-11113](https://issues.apache.org/jira/browse/BEAM-11113))

# [2.23.0] - 2020-06-29

## Highlights

* Twister2 Runner ([BEAM-7304](https://issues.apache.org/jira/browse/BEAM-7304)).
* Python 3.8 support ([BEAM-8494](https://issues.apache.org/jira/browse/BEAM-8494)).

## I/Os

* Support for reading from Snowflake added (Java) ([BEAM-9722](https://issues.apache.org/jira/browse/BEAM-9722)).
* Support for writing to Splunk added (Java) ([BEAM-8596](https://issues.apache.org/jira/browse/BEAM-8596)).
* Support for assume role added (Java) ([BEAM-10335](https://issues.apache.org/jira/browse/BEAM-10335)).
* A new transform to read from BigQuery has been added: `apache_beam.io.gcp.bigquery.ReadFromBigQuery`. This transform
  is experimental. It reads data from BigQuery by exporting data to Avro files, and reading those files. It also supports
  reading data by exporting to JSON files. This has small differences in behavior for Time and Date-related fields. See
  Pydoc for more information.

## New Features / Improvements

* Update Snowflake JDBC dependency and add application=beam to connection URL ([BEAM-10383](https://issues.apache.org/jira/browse/BEAM-10383)).

## Breaking Changes

* `RowJson.RowJsonDeserializer`, `JsonToRow`, and `PubsubJsonTableProvider` now accept "implicit
  nulls" by default when deserializing JSON (Java) ([BEAM-10220](https://issues.apache.org/jira/browse/BEAM-10220)).
  Previously nulls could only be represented with explicit null values, as in
  `{"foo": "bar", "baz": null}`, whereas an implicit null like `{"foo": "bar"}` would raise an
  exception. Now both JSON strings will yield the same result by default. This behavior can be
  overridden with `RowJson.RowJsonDeserializer#withNullBehavior`.
* Fixed a bug in `GroupIntoBatches` experimental transform in Python to actually group batches by key.
  This changes the output type for this transform ([BEAM-6696](https://issues.apache.org/jira/browse/BEAM-6696)).

## Deprecations

* Remove Gearpump runner. ([BEAM-9999](https://issues.apache.org/jira/browse/BEAM-9999))
* Remove Apex runner. ([BEAM-9999](https://issues.apache.org/jira/browse/BEAM-9999))
* RedisIO.readAll() is deprecated and will be removed in 2 versions, users must use RedisIO.readKeyPatterns() as a replacement ([BEAM-9747](https://issues.apache.org/jira/browse/BEAM-9747)).

## Known Issues

* Fixed X (Java/Python) ([BEAM-X](https://issues.apache.org/jira/browse/BEAM-X)).

# [2.22.0] - 2020-06-08

## Highlights

## I/Os

* Basic Kafka read/write support for DataflowRunner (Python) ([BEAM-8019](https://issues.apache.org/jira/browse/BEAM-8019)).
* Sources and sinks for Google Healthcare APIs (Java)([BEAM-9468](https://issues.apache.org/jira/browse/BEAM-9468)).
* Support for writing to Snowflake added (Java) ([BEAM-9894](https://issues.apache.org/jira/browse/BEAM-9894)).

## New Features / Improvements

* `--workerCacheMB` flag is supported in Dataflow streaming pipeline ([BEAM-9964](https://issues.apache.org/jira/browse/BEAM-9964))
* `--direct_num_workers=0` is supported for FnApi runner. It will set the number of threads/subprocesses to number of cores of the machine executing the pipeline ([BEAM-9443](https://issues.apache.org/jira/browse/BEAM-9443)).
* Python SDK now has experimental support for SqlTransform ([BEAM-8603](https://issues.apache.org/jira/browse/BEAM-8603)).
* Add OnWindowExpiration method to Stateful DoFn ([BEAM-1589](https://issues.apache.org/jira/browse/BEAM-1589)).
* Added PTransforms for Google Cloud DLP (Data Loss Prevention) services integration ([BEAM-9723](https://issues.apache.org/jira/browse/BEAM-9723)):
    * Inspection of data,
    * Deidentification of data,
    * Reidentification of data.
* Add a more complete I/O support matrix in the documentation site ([BEAM-9916](https://issues.apache.org/jira/browse/BEAM-9916)).
* Upgrade Sphinx to 3.0.3 for building PyDoc.
* Added a PTransform for image annotation using Google Cloud AI image processing service
([BEAM-9646](https://issues.apache.org/jira/browse/BEAM-9646))
* Dataflow streaming timers are not strictly time ordered when set earlier mid-bundle ([BEAM-8543](https://issues.apache.org/jira/browse/BEAM-8543)).

## Breaking Changes

* The Python SDK now requires `--job_endpoint` to be set when using `--runner=PortableRunner` ([BEAM-9860](https://issues.apache.org/jira/browse/BEAM-9860)). Users seeking the old default behavior should set `--runner=FlinkRunner` instead.

## Deprecations

## Known Issues


# [2.21.0] - 2020-05-27

## Highlights

## I/Os
* Python: Deprecated module `apache_beam.io.gcp.datastore.v1` has been removed
as the client it uses is out of date and does not support Python 3
([BEAM-9529](https://issues.apache.org/jira/browse/BEAM-9529)).
Please migrate your code to use
[apache_beam.io.gcp.datastore.**v1new**](https://beam.apache.org/releases/pydoc/current/apache_beam.io.gcp.datastore.v1new.datastoreio.html).
See the updated
[datastore_wordcount](https://github.com/apache/beam/blob/master/sdks/python/apache_beam/examples/cookbook/datastore_wordcount.py)
for example usage.
* Python SDK: Added integration tests and updated batch write functionality for Google Cloud Spanner transform ([BEAM-8949](https://issues.apache.org/jira/browse/BEAM-8949)).

## New Features / Improvements
* Python SDK will now use Python 3 type annotations as pipeline type hints.
([#10717](https://github.com/apache/beam/pull/10717))

    If you suspect that this feature is causing your pipeline to fail, calling
    `apache_beam.typehints.disable_type_annotations()` before pipeline creation
    will disable is completely, and decorating specific functions (such as
    `process()`) with `@apache_beam.typehints.no_annotations` will disable it
    for that function.

    More details will be in
    [Ensuring Python Type Safety](https://beam.apache.org/documentation/sdks/python-type-safety/)
    and an upcoming
    [blog post](https://beam.apache.org/blog/python-typing/index.html).

* Java SDK: Introducing the concept of options in Beam Schemas. These options add extra
context to fields and schemas. This replaces the current Beam metadata that is present
in a FieldType only, options are available in fields and row schemas. Schema options are
fully typed and can contain complex rows. *Remark: Schema aware is still experimental.*
([BEAM-9035](https://issues.apache.org/jira/browse/BEAM-9035))
* Java SDK: The protobuf extension is fully schema aware and also includes protobuf option
conversion to beam schema options. *Remark: Schema aware is still experimental.*
([BEAM-9044](https://issues.apache.org/jira/browse/BEAM-9044))
* Added ability to write to BigQuery via Avro file loads (Python) ([BEAM-8841](https://issues.apache.org/jira/browse/BEAM-8841))

    By default, file loads will be done using JSON, but it is possible to
    specify the temp_file_format parameter to perform file exports with AVRO.
    AVRO-based file loads work by exporting Python types into Avro types, so
    to switch to Avro-based loads, you will need to change your data types
    from Json-compatible types (string-type dates and timestamp, long numeric
    values as strings) into Python native types that are written to Avro
    (Python's date, datetime types, decimal, etc). For more information
    see https://cloud.google.com/bigquery/docs/loading-data-cloud-storage-avro#avro_conversions.
* Added integration of Java SDK with Google Cloud AI VideoIntelligence service
([BEAM-9147](https://issues.apache.org/jira/browse/BEAM-9147))
* Added integration of Java SDK with Google Cloud AI natural language processing API
([BEAM-9634](https://issues.apache.org/jira/browse/BEAM-9634))
* `docker-pull-licenses` tag was introduced. Licenses/notices of third party dependencies will be added to the docker images when `docker-pull-licenses` was set.
  The files are added to `/opt/apache/beam/third_party_licenses/`.
  By default, no licenses/notices are added to the docker images. ([BEAM-9136](https://issues.apache.org/jira/browse/BEAM-9136))


## Breaking Changes

* Dataflow runner now requires the `--region` option to be set, unless a default value is set in the environment ([BEAM-9199](https://issues.apache.org/jira/browse/BEAM-9199)). See [here](https://cloud.google.com/dataflow/docs/concepts/regional-endpoints) for more details.
* HBaseIO.ReadAll now requires a PCollection of HBaseIO.Read objects instead of HBaseQuery objects ([BEAM-9279](https://issues.apache.org/jira/browse/BEAM-9279)).
* ProcessContext.updateWatermark has been removed in favor of using a WatermarkEstimator ([BEAM-9430](https://issues.apache.org/jira/browse/BEAM-9430)).
* Coder inference for PCollection of Row objects has been disabled ([BEAM-9569](https://issues.apache.org/jira/browse/BEAM-9569)).
* Go SDK docker images are no longer released until further notice.

## Deprecations
* Java SDK: Beam Schema FieldType.getMetadata is now deprecated and is replaced by the Beam
Schema Options, it will be removed in version `2.23.0`. ([BEAM-9704](https://issues.apache.org/jira/browse/BEAM-9704))
* The `--zone` option in the Dataflow runner is now deprecated. Please use `--worker_zone` instead. ([BEAM-9716](https://issues.apache.org/jira/browse/BEAM-9716))

## Known Issues


# [2.20.0] - 2020-04-15

## Highlights


## I/Os

* Java SDK: Adds support for Thrift encoded data via ThriftIO. ([BEAM-8561](https://issues.apache.org/jira/browse/BEAM-8561))
* Java SDK: KafkaIO supports schema resolution using Confluent Schema Registry. ([BEAM-7310](https://issues.apache.org/jira/browse/BEAM-7310))
* Java SDK: Add Google Cloud Healthcare IO connectors: HL7v2IO and FhirIO ([BEAM-9468](https://issues.apache.org/jira/browse/BEAM-9468))
* Python SDK: Support for Google Cloud Spanner. This is an experimental module for reading and writing data from Google Cloud Spanner ([BEAM-7246](https://issues.apache.org/jira/browse/BEAM-7246)).
* Python SDK: Adds support for standard HDFS URLs (with server name). ([#10223](https://github.com/apache/beam/pull/10223)).


## New Features / Improvements

* New AnnotateVideo & AnnotateVideoWithContext PTransform's that integrates GCP Video Intelligence functionality. (Python) ([BEAM-9146](https://issues.apache.org/jira/browse/BEAM-9146))
* New AnnotateImage & AnnotateImageWithContext PTransform's for element-wise & batch image annotation using Google Cloud Vision API. (Python) ([BEAM-9247](https://issues.apache.org/jira/browse/BEAM-9247))
* Added a PTransform for inspection and deidentification of text using Google Cloud DLP. (Python) ([BEAM-9258](https://issues.apache.org/jira/browse/BEAM-9258))
* New AnnotateText PTransform that integrates Google Cloud Natural Language functionality (Python) ([BEAM-9248](https://issues.apache.org/jira/browse/BEAM-9248))
* _ReadFromBigQuery_ now supports value providers for the query string (Python) ([BEAM-9305](https://issues.apache.org/jira/browse/BEAM-9305))
* Direct runner for FnApi supports further parallelism (Python) ([BEAM-9228](https://issues.apache.org/jira/browse/BEAM-9228))
* Support for _@RequiresTimeSortedInput_ in Flink and Spark (Java) ([BEAM-8550](https://issues.apache.org/jira/browse/BEAM-8550))

## Breaking Changes

* ReadFromPubSub(topic=<topic>) in Python previously created a subscription under the same project as the topic. Now it will create the subscription under the project specified in pipeline_options. If the project is not specified in pipeline_options, then it will create the subscription under the same project as the topic. ([BEAM-3453](https://issues.apache.org/jira/browse/BEAM-3453)).
* SpannerAccessor in Java is now package-private to reduce API surface. `SpannerConfig.connectToSpanner` has been moved to `SpannerAccessor.create`. ([BEAM-9310](https://issues.apache.org/jira/browse/BEAM-9310)).
* ParquetIO hadoop dependency should be now provided by the users ([BEAM-8616](https://issues.apache.org/jira/browse/BEAM-8616)).
* Docker images will be deployed to
  [apache/beam](https://hub.docker.com/search?q=apache%2Fbeam&type=image) repositories from 2.20. They
 used to be deployed to
 [apachebeam](https://hub.docker.com/search?q=apachebeam&type=image) repository.
 ([BEAM-9063](https://issues.apache.org/jira/browse/BEAM-9093))
* PCollections now have tags inferred from the result type (e.g. the keys of a dict or index of a tuple).  Users may expect the old implementation which gave PCollection output ids a monotonically increasing id. To go back to the old implementation, use the `force_generated_pcollection_output_ids` experiment.

## Deprecations

## Bugfixes

* Fixed numpy operators in ApproximateQuantiles (Python) ([BEAM-9579](https://issues.apache.org/jira/browse/BEAM-9579)).
* Fixed exception when running in IPython notebook (Python) ([BEAM-X9277](https://issues.apache.org/jira/browse/BEAM-9277)).
* Fixed Flink uberjar job termination bug. ([BEAM-9225](https://issues.apache.org/jira/browse/BEAM-9225))
* Fixed SyntaxError in process worker startup ([BEAM-9503](https://issues.apache.org/jira/browse/BEAM-9503))
* Key should be available in @OnTimer methods (Java) ([BEAM-1819](https://issues.apache.org/jira/browse/BEAM-1819)).

## Known Issues

* ([BEAM-X](https://issues.apache.org/jira/browse/BEAM-X)).
* ([BEAM-9322](https://issues.apache.org/jira/browse/BEAM-9322)).
* Python SDK `pre_optimize=all` experiment may cause error ([BEAM-9445](https://issues.apache.org/jira/browse/BEAM-9445))

# [2.19.0] - 2020-01-31

- For versions 2.19.0 and older release notes are available on [Apache Beam Blog](https://beam.apache.org/blog/).<|MERGE_RESOLUTION|>--- conflicted
+++ resolved
@@ -48,10 +48,7 @@
 
 * ([BEAM-X](https://issues.apache.org/jira/browse/BEAM-X)).
 -->
-<<<<<<< HEAD
-
-=======
->>>>>>> 017f846c
+
 # [2.40.0] - Unreleased
 
 ## Highlights
@@ -70,10 +67,7 @@
 ## Breaking Changes
 
 * X behavior was changed ([BEAM-X](https://issues.apache.org/jira/browse/BEAM-X)).
-<<<<<<< HEAD
 * synthetic.SourceConfig field types have changed to int64 from int for better compatibility with Flink's use of Logical types in Schemas (Go) ([BEAM-14173](https://issues.apache.org/jira/browse/BEAM-14173))
-=======
->>>>>>> 017f846c
 
 ## Deprecations
 
@@ -82,21 +76,13 @@
 ## Bugfixes
 
 * Fixed X (Java/Python) ([BEAM-X](https://issues.apache.org/jira/browse/BEAM-X)).
-<<<<<<< HEAD
-=======
 * Fixed Java expansion service to allow specific files to stage ([BEAM-14160](https://issues.apache.org/jira/browse/BEAM-14160)).
->>>>>>> 017f846c
 
 ## Known Issues
 
 * ([BEAM-X](https://issues.apache.org/jira/browse/BEAM-X)).
 
-<<<<<<< HEAD
 # [2.39.0] - Unreleased, Cut
-=======
-
-# [2.39.0] - Unreleased
->>>>>>> 017f846c
 
 ## Highlights
 
