---
title: "Basics of the Beam model"
---
<!--
Licensed under the Apache License, Version 2.0 (the "License");
you may not use this file except in compliance with the License.
You may obtain a copy of the License at

http://www.apache.org/licenses/LICENSE-2.0

Unless required by applicable law or agreed to in writing, software
distributed under the License is distributed on an "AS IS" BASIS,
WITHOUT WARRANTIES OR CONDITIONS OF ANY KIND, either express or implied.
See the License for the specific language governing permissions and
limitations under the License.
-->

# Basics of the Beam model

Apache Beam is a unified model for defining both batch and streaming
data-parallel processing pipelines. To get started with Beam, you'll need to
understand an important set of core concepts:

 * [_Pipeline_](#pipeline) - A pipeline is a user-constructed graph of
   transformations that defines the desired data processing operations.
 * [_PCollection_](#pcollection) - A `PCollection` is a data set or data
   stream. The data that a pipeline processes is part of a PCollection.
 * [_PTransform_](#ptransform) - A `PTransform` (or _transform_) represents a
   data processing operation, or a step, in your pipeline. A transform is
   applied to zero or more `PCollection` objects, and produces zero or more
   `PCollection` objects.
<<<<<<< HEAD
 * _SDK_ - A language-specific library for pipeline authors (we often call them
   "users" even though we have many kinds of users) to build transforms,
   construct their pipelines and submit them to a runner
 * _Runner_ - You are going to write a piece of software called a runner that
   takes a Beam pipeline and executes it using the capabilities of your data
   processing engine.
 * [_Splittable DoFn_](#splittable-dofn) - Splittable DoFns let you process
   elements in a non-monolithic way. You can checkpoint the processing of
   an element, and you can split the remaining work to yield additional
   parallelism.

These concepts may be very similar to your processing engine's concepts. Since
Beam's design is for cross-language operation and reusable libraries of
transforms, there are some special features worth highlighting.
=======
 * [_Aggregation_](#aggregation) - Aggregation is computing a value from
   multiple (1 or more) input elements.
 * [_User-defined function (UDF)_](#user-defined-function-udf) - Some Beam
   operations allow you to run user-defined code as a way to configure the
   transform.
 * [_Schema_](#schema) - A schema is a language-independent type definition for
   a `PCollection`. The schema for a `PCollection` defines elements of that
   `PCollection` as an ordered list of named fields.
 * [_SDK_](/documentation/sdks/java/) - A language-specific library that lets
   pipeline authors build transforms, construct their pipelines, and submit
   them to a runner.
 * [_Runner_](#runner) - A runner runs a Beam pipeline using the capabilities of
   your chosen data processing engine.

The following sections cover these concepts in more detail and provide links to
additional documentation.
>>>>>>> fd4eb15d

### Pipeline

A Beam pipeline is a graph (specifically, a
[directed acyclic graph](https://en.wikipedia.org/wiki/Directed_acyclic_graph))
of all the data and computations in your data processing task. This includes
reading input data, transforming that data, and writing output data. A pipeline
is constructed by a user in their SDK of choice. Then, the pipeline makes its
way to the runner either through the SDK directly or through the Runner API's
RPC interface. For example, this diagram shows a branching pipeline:

![The pipeline applies two transforms to a single input collection. Each
  transform produces an output collection.](/images/design-your-pipeline-multiple-pcollections.svg)

In this diagram, the boxes represent the parallel computations called
[_PTransforms_](#ptransform)  and the arrows with the circles represent the data
(in the form of [_PCollections_](#pcollection)) that flows between the
transforms. The data might be bounded, stored, data sets, or the data might also
be unbounded streams of data. In Beam, most transforms apply equally to bounded
and unbounded data.

You can express almost any computation that you can think of as a graph as a
Beam pipeline. A Beam driver program typically starts by creating a `Pipeline`
object, and then uses that object as the basis for creating the pipeline’s data
sets and its transforms.

For more information about pipelines, see the following pages:

 * [Beam Programming Guide: Overview](/documentation/programming-guide/#overview)
 * [Beam Programming Guide: Creating a pipeline](/documentation/programming-guide/#creating-a-pipeline)
 * [Design your pipeline](/documentation/pipelines/design-your-pipeline)
 * [Create your pipeline](/documentation/pipeline/create-your-pipeline)

### PTransform

A `PTransform` (or transform) represents a data processing operation, or a step,
in your pipeline. A transform is usually applied to one or more input
`PCollection` objects. Transforms that read input are an exception; these
transforms might not have an input `PCollection`.

You provide transform processing logic in the form of a function object
(colloquially referred to as “user code”), and your user code is applied to each
element of the input PCollection (or more than one PCollection). Depending on
the pipeline runner and backend that you choose, many different workers across a
cluster might execute instances of your user code in parallel. The user code
that runs on each worker generates the output elements that are added to zero or
more output `PCollection` objects.

The Beam SDKs contain a number of different transforms that you can apply to
your pipeline’s PCollections. These include general-purpose core transforms,
such as `ParDo` or `Combine`. There are also pre-written composite transforms
included in the SDKs, which combine one or more of the core transforms in a
useful processing pattern, such as counting or combining elements in a
collection. You can also define your own more complex composite transforms to
fit your pipeline’s exact use case.

The following list has some common transform types:

 * Source transforms such as `TextIO.Read` and `Create`. A source transform
   conceptually has no input.
 * Processing and conversion operations such as `ParDo`, `GroupByKey`,
   `CoGroupByKey`, `Combine`, and `Count`.
 * Outputting transforms such as `TextIO.Write`.
 * User-defined, application-specific composite transforms.

For more information about transforms, see the following pages:

 * [Beam Programming Guide: Overview](/documentation/programming-guide/#overview)
 * [Beam Programming Guide: Transforms](/documentation/programming-guide/#transforms)
 * Beam transform catalog ([Java](/documentation/transforms/java/overview/),
   [Python](/documentation/transforms/python/overview/))

### PCollection

A `PCollection` is an unordered bag of elements. Each `PCollection` is a
potentially distributed, homogeneous data set or data stream, and is owned by
the specific `Pipeline` object for which it is created. Multiple pipelines
cannot share a `PCollection`. Beam pipelines process PCollections, and the
runner is responsible for storing these elements.

A `PCollection` generally contains "big data" (too much data to fit in memory on
a single machine). Sometimes a small sample of data or an intermediate result
might fit into memory on a single machine, but Beam's computational patterns and
transforms are focused on situations where distributed data-parallel computation
is required. Therefore, the elements of a `PCollection` cannot be processed
individually, and are instead processed uniformly in parallel.

The following characteristics of a `PCollection` are important to know.

####  Bounded vs unbounded

A `PCollection` can be either bounded or unbounded.

 - A _bounded_ `PCollection` is a dataset of a known, fixed size (alternatively,
   a dataset that is not growing over time). Bounded data can be processed by
   batch pipelines.
 - An _unbounded_ `PCollection` is a dataset that grows over time, and the
   elements are processed as they arrive. Unbounded data must be processed by
   streaming pipelines.

These two categories derive from the intuitions of batch and stream processing,
but the two are unified in Beam and bounded and unbounded PCollections can
coexist in the same pipeline. If your runner can only support bounded
PCollections, you must reject pipelines that contain unbounded PCollections. If
your runner is only targeting streams, there are adapters in Beam's support code
to convert everything to APIs that target unbounded data.

#### Timestamps

Every element in a `PCollection` has a timestamp associated with it.

When you execute a primitive connector to a storage system, that connector is
responsible for providing initial timestamps. The runner must propagate and
aggregate timestamps. If the timestamp is not important, such as with certain
batch processing jobs where elements do not denote events, the timestamp will be
the minimum representable timestamp, often referred to colloquially as "negative
infinity".

#### Watermarks

Every `PCollection` must have a watermark that estimates how complete the
`PCollection` is.

The watermark is a guess that "we'll never see an element with an earlier
timestamp". Data sources are responsible for producing a watermark. The runner
must implement watermark propagation as PCollections are processed, merged, and
partitioned.

The contents of a `PCollection` are complete when a watermark advances to
"infinity". In this manner, you can discover that an unbounded PCollection is
finite.

#### Windowed elements

Every element in a `PCollection` resides in a window. No element resides in
multiple windows; two elements can be equal except for their window, but they
are not the same.

When elements are read from the outside world, they arrive in the global window.
When they are written to the outside world, they are effectively placed back
into the global window. Transforms that write data and don't take this
perspective probably risks data loss.

A window has a maximum timestamp. When the watermark exceeds the maximum
timestamp plus the user-specified allowed lateness, the window is expired. All
data related to an expired window might be discarded at any time.

#### Coder

Every `PCollection` has a coder, which is a specification of the binary format
of the elements.

In Beam, the user's pipeline can be written in a language other than the
language of the runner. There is no expectation that the runner can actually
deserialize user data. The Beam model operates principally on encoded data,
"just bytes". Each `PCollection` has a declared encoding for its elements,
called a coder. A coder has a URN that identifies the encoding, and might have
additional sub-coders. For example, a coder for lists might contain a coder for
the elements of the list. Language-specific serialization techniques are
frequently used, but there are a few common key formats (such as key-value pairs
and timestamps) so the runner can understand them.

#### Windowing strategy

Every `PCollection` has a windowing strategy, which is a specification of
essential information for grouping and triggering operations. The `Window`
transform sets up the windowing strategy, and the `GroupByKey` transform has
behavior that is governed by the windowing strategy.

<br/>

For more information about PCollections, see the following page:

 * [Beam Programming Guide: PCollections](/documentation/programming-guide/#pcollections)

### Aggregation

Aggregation is computing a value from multiple (1 or more) input elements. In
Beam, the primary computational pattern for aggregation is to group all elements
with a common key and window then combine each group of elements using an
associative and commutative operation. This is similar to the "Reduce" operation
in the [MapReduce](https://en.wikipedia.org/wiki/MapReduce) model, though it is
enhanced to work with unbounded input streams as well as bounded data sets.

<img src="/images/aggregation.png" alt="Aggregation of elements." width="120px">

*Figure 1: Aggregation of elements. Elements with the same color represent those
with a common key and window.*

Some simple aggregation transforms include `Count` (computes the count of all
elements in the aggregation), `Max` (computes the maximum element in the
aggregation), and `Sum` (computes the sum of all elements in the aggregation).

When elements are grouped and emitted as a bag, the aggregation is known as
`GroupByKey` (the associative/commutative operation is bag union). In this case,
the output is no smaller than the input. Often, you will apply an operation such
as summation, called a `CombineFn`, in which the output is significantly smaller
than the input. In this case the aggregation is called `CombinePerKey`.

In a real application, you might have millions of keys and/or windows; that is
why this is still an "embarassingly parallel" computational pattern. In those
cases where you have fewer keys, you can add parallelism by adding a
supplementary key, splitting each of your problem's natural keys into many
sub-keys. After these sub-keys are aggregated, the results can be further
combined into a result for the original natural key for your problem. The
associativity of your aggregation function ensures that this yields the same
answer, but with more parallelism.

When your input is unbounded, the computational pattern of grouping elements by
key and window is roughly the same, but governing when and how to emit the
results of aggregation involves three concepts:

 * Windowing, which partitions your input into bounded subsets that can be
   complete.
 * Watermarks, which estimate the completeness of your input.
 * Triggers, which govern when and how to emit aggregated results.

For more information about available aggregation transforms, see the following
pages:

 * [Beam Programming Guide: Core Beam transforms](/documentation/programming-guide/#core-beam-transforms)
 * Beam Transform catalog
   ([Java](/documentation/transforms/java/overview/#aggregation),
   [Python](/documentation/transforms/python/overview/#aggregation))

### User-defined function (UDF)

Some Beam operations allow you to run user-defined code as a way to configure
the transform. For example, when using `ParDo`, user-defined code specifies what
operation to apply to every element. For `Combine`, it specifies how values
should be combined. By using [cross-language transforms](/documentation/patterns/cross-language/),
a Beam pipeline can contain UDFs written in a different language, or even
multiple languages in the same pipeline.

Beam has several varieties of UDFs:

 * [_DoFn_](/programming-guide/#pardo) - per-element processing function (used
   in `ParDo`)
 * [_WindowFn_](/programming-guide/#setting-your-pcollections-windowing-function) -
   places elements in windows and merges windows (used in `Window` and
   `GroupByKey`)
 * [_ViewFn_](/documentation/programming-guide/#side-inputs) - adapts a
   materialized `PCollection` to a particular interface (used in side inputs)
 * [_WindowMappingFn_](/documentation/programming-guide/#side-inputs-windowing) -
   maps one element's window to another, and specifies bounds on how far in the
   past the result window will be (used in side inputs)
 * [_CombineFn_](/documentation/programming-guide/#combine) - associative and
   commutative aggregation (used in `Combine` and state)
 * [_Coder_](/documentation/programming-guide/#data-encoding-and-type-safety) -
   encodes user data; some coders have standard formats and are not really UDFs

Each language SDK has its own idiomatic way of expressing the user-defined
functions in Beam, but there are common requirements. When you build user code
for a Beam transform, you should keep in mind the distributed nature of
execution. For example, there might be many copies of your function running on a
lot of different machines in parallel, and those copies function independently,
without communicating or sharing state with any of the other copies. Each copy
of your user code function might be retried or run multiple times, depending on
the pipeline runner and the processing backend that you choose for your
pipeline. Beam also supports stateful processing through the
[stateful processing API](/blog/stateful-processing/).

For more information about user-defined functions, see the following pages:

 * [Requirements for writing user code for Beam transforms](/documentation/programming-guide/#requirements-for-writing-user-code-for-beam-transforms)
 * [Beam Programming Guide: ParDo](/documentation/programming-guide/#pardo)
 * [Beam Programming Guide: WindowFn](/programming-guide/#setting-your-pcollections-windowing-function)
 * [Beam Programming Guide: CombineFn](/documentation/programming-guide/#combine)
 * [Beam Programming Guide: Coder](/documentation/programming-guide/#data-encoding-and-type-safety)
 * [Beam Programming Guide: Side inputs](/documentation/programming-guide/#side-inputs)

### Schema

A schema is a language-independent type definition for a `PCollection`. The
schema for a `PCollection` defines elements of that `PCollection` as an ordered
list of named fields. Each field has a name, a type, and possibly a set of user
options.

In many cases, the element type in a `PCollection` has a structure that can be
introspected. Some examples are JSON, Protocol Buffer, Avro, and database row
objects. All of these formats can be converted to Beam Schemas. Even within a
SDK pipeline, Simple Java POJOs (or equivalent structures in other languages)
are often used as intermediate types, and these also have a clear structure that
can be inferred by inspecting the class. By understanding the structure of a
pipeline’s records, we can provide much more concise APIs for data processing.

Beam provides a collection of transforms that operate natively on schemas.  For
example, [Beam SQL](/documentation/dsls/sql/overview/) is a common transform
that operates on schemas. These transforms allow selections and aggregations in
terms of named schema fields. Another advantage of schemas is that they allow
referencing of element fields by name. Beam provides a selection syntax for
referencing fields, including nested and repeated fields.

For more information about schemas, see the following pages:

 * [Beam Programming Guide: Schemas](/documentation/programming-guide/#schemas)
 * [Schema Patterns](/documentation/patterns/schema/)

### Runner

A Beam runner runs a Beam pipeline on a specific platform. Most runners are
translators or adapters to massively parallel big data processing systems, such
as Apache Flink, Apache Spark, Google Cloud Dataflow, and more. For example, the
Flink runner translates a Beam pipeline into a Flink job. The Direct Runner runs
pipelines locally so you can test, debug, and validate that your pipeline
adheres to the Apache Beam model as closely as possible.

For an up-to-date list of Beam runners and which features of the Apache Beam
model they support, see the runner
[capability matrix](/documentation/runners/capability-matrix/).

For more information about runners, see the following pages:

<<<<<<< HEAD
The `run(Pipeline)` method should be asynchronous and results in a
PipelineResult which generally will be a job descriptor for your data
processing engine, providing methods for checking its status, canceling it, and
waiting for it to terminate.

### Splittable DoFn

Splittable `DoFn` (SDF) is a generalization of `DoFn` that lets you process
elements in a non-monolithic way. Splittable `DoFn` makes it easier to create
complex, modular I/O connectors in Beam.

A regular `ParDo` processes an entire element at a time, applying your regular
`DoFn` and waiting for the call to terminate. When you instead apply a
splittable `DoFn` to each element, the runner has the option of splitting the
element's processing into smaller tasks. You can checkpoint the processing of an
element, and you can split the remaining work to yield additional parallelism.

For example, imagine you want to read every line from very large text files.
When you write your splittable `DoFn`, you can have separate pieces of logic to
read a segment of a file, split a segment of a file into sub-segments, and
report progress through the current segment. The runner can then invoke your
splittable `DoFn` intelligently to split up each input and read portions
separately, in parallel.

A common computation pattern has the following steps:

 1. The runner splits an incoming element before starting any processing.
 2. The runner starts running your processing logic on each sub-element.
 3. If the runner notices that some sub-elements are taking longer than others,
    the runner halts processing of those sub-elements and splits again.
 4. Repeat from step 2.

You can also write your splittable `DoFn` so the runner can split the unbounded
processing. For example, if you write a splittable `DoFn` to watch a set of
directories and output filenames as they arrive, you can split to subdivide the
work of different directories. This allows a hot directory to be split off and
given additional resources.

For more information about Splittable `DoFn`, see the following pages:

 * [Splittable DoFns](/documentation/programming-guide/#splittable-dofns)
 * [Splittable DoFn in Apache Beam is Ready to Use](/blog/splittable-do-fn-is-available/)
=======
 * [Choosing a Runner](/documentation/#choosing-a-runner)
 * [Beam Capability Matrix](/documentation/runners/capability-matrix/)
>>>>>>> fd4eb15d
<|MERGE_RESOLUTION|>--- conflicted
+++ resolved
@@ -29,22 +29,6 @@
    data processing operation, or a step, in your pipeline. A transform is
    applied to zero or more `PCollection` objects, and produces zero or more
    `PCollection` objects.
-<<<<<<< HEAD
- * _SDK_ - A language-specific library for pipeline authors (we often call them
-   "users" even though we have many kinds of users) to build transforms,
-   construct their pipelines and submit them to a runner
- * _Runner_ - You are going to write a piece of software called a runner that
-   takes a Beam pipeline and executes it using the capabilities of your data
-   processing engine.
- * [_Splittable DoFn_](#splittable-dofn) - Splittable DoFns let you process
-   elements in a non-monolithic way. You can checkpoint the processing of
-   an element, and you can split the remaining work to yield additional
-   parallelism.
-
-These concepts may be very similar to your processing engine's concepts. Since
-Beam's design is for cross-language operation and reusable libraries of
-transforms, there are some special features worth highlighting.
-=======
  * [_Aggregation_](#aggregation) - Aggregation is computing a value from
    multiple (1 or more) input elements.
  * [_User-defined function (UDF)_](#user-defined-function-udf) - Some Beam
@@ -58,10 +42,13 @@
    them to a runner.
  * [_Runner_](#runner) - A runner runs a Beam pipeline using the capabilities of
    your chosen data processing engine.
+ * [_Splittable DoFn_](#splittable-dofn) - Splittable DoFns let you process
+   elements in a non-monolithic way. You can checkpoint the processing of
+   an element, and you can split the remaining work to yield additional
+   parallelism.
 
 The following sections cover these concepts in more detail and provide links to
 additional documentation.
->>>>>>> fd4eb15d
 
 ### Pipeline
 
@@ -375,11 +362,8 @@
 
 For more information about runners, see the following pages:
 
-<<<<<<< HEAD
-The `run(Pipeline)` method should be asynchronous and results in a
-PipelineResult which generally will be a job descriptor for your data
-processing engine, providing methods for checking its status, canceling it, and
-waiting for it to terminate.
+ * [Choosing a Runner](/documentation/#choosing-a-runner)
+ * [Beam Capability Matrix](/documentation/runners/capability-matrix/)
 
 ### Splittable DoFn
 
@@ -418,7 +402,3 @@
 
  * [Splittable DoFns](/documentation/programming-guide/#splittable-dofns)
  * [Splittable DoFn in Apache Beam is Ready to Use](/blog/splittable-do-fn-is-available/)
-=======
- * [Choosing a Runner](/documentation/#choosing-a-runner)
- * [Beam Capability Matrix](/documentation/runners/capability-matrix/)
->>>>>>> fd4eb15d
