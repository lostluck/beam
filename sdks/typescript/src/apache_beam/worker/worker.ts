/*
 * Licensed to the Apache Software Foundation (ASF) under one
 * or more contributor license agreements.  See the NOTICE file
 * distributed with this work for additional information
 * regarding copyright ownership.  The ASF licenses this file
 * to you under the Apache License, Version 2.0 (the
 * "License"); you may not use this file except in compliance
 * with the License.  You may obtain a copy of the License at
 *
 *     http://www.apache.org/licenses/LICENSE-2.0
 *
 * Unless required by applicable law or agreed to in writing, software
 * distributed under the License is distributed on an "AS IS" BASIS,
 * WITHOUT WARRANTIES OR CONDITIONS OF ANY KIND, either express or implied.
 * See the License for the specific language governing permissions and
 * limitations under the License.
 */

// From sdks/node-ts
//     npx tsc && npm run worker
// From sdks/python
//     python trivial_pipeline.py --environment_type=EXTERNAL --environment_config='localhost:5555' --runner=PortableRunner --job_endpoint=embed

import * as grpc from "@grpc/grpc-js";

import { PTransform, PCollection } from "../proto/beam_runner_api";

import { InstructionRequest, InstructionResponse } from "../proto/beam_fn_api";
import {
  ProcessBundleDescriptor,
  ProcessBundleResponse,
} from "../proto/beam_fn_api";
import {
  BeamFnControlClient,
  IBeamFnControlClient,
} from "../proto/beam_fn_api.grpc-client";

import {
  beamFnExternalWorkerPoolDefinition,
  IBeamFnExternalWorkerPool,
} from "../proto/beam_fn_api.grpc-server";

import { MultiplexingDataChannel, IDataChannel } from "./data";
<<<<<<< HEAD
import { MetricsContainer, MetricsShortIdCache } from "./metrics";
=======
import { loggingLocalStorage, LoggingStageInfo } from "./logging";
>>>>>>> aa178f82
import {
  MultiplexingStateChannel,
  CachingStateProvider,
  GrpcStateProvider,
  StateProvider,
} from "./state";
import {
  IOperator,
  Receiver,
  createOperator,
  OperatorContext,
} from "./operators";

export interface WorkerEndpoints {
  controlUrl: string;
}

export class Worker {
  controlClient: BeamFnControlClient;
  controlChannel: grpc.ClientDuplexStream<
    InstructionResponse,
    InstructionRequest
  >;

  processBundleDescriptors: Map<string, ProcessBundleDescriptor> = new Map();
  bundleProcessors: Map<string, BundleProcessor[]> = new Map();
  activeBundleProcessors: Map<string, BundleProcessor> = new Map();
  dataChannels: Map<string, MultiplexingDataChannel> = new Map();
  stateChannels: Map<string, MultiplexingStateChannel> = new Map();
  metricsShortIdCache = new MetricsShortIdCache();

  constructor(
    private id: string,
    private endpoints: WorkerEndpoints,
    options: Object = {}
  ) {
    const metadata = new grpc.Metadata();
    metadata.add("worker_id", this.id);
    this.controlClient = new BeamFnControlClient(
      endpoints.controlUrl,
      grpc.ChannelCredentials.createInsecure(),
      {},
      {}
    );
    this.controlChannel = this.controlClient.control(metadata);
    this.controlChannel.on("data", this.handleRequest.bind(this));
    this.controlChannel.on("end", () => {
      console.warn("Control channel closed.");
      for (const dataChannel of this.dataChannels.values()) {
        try {
          // Best effort.
          dataChannel.close();
        } finally {
        }
      }
      for (const stateChannel of this.stateChannels.values()) {
        try {
          // Best effort.
          stateChannel.close();
        } finally {
        }
      }
    });
  }

  async wait() {
    // TODO: Await closing of control log.
    await new Promise((r) => setTimeout(r, 1e9));
  }

  async handleRequest(request) {
    if (request.request.oneofKind === "processBundle") {
      return this.process(request);
    } else if (request.request.oneofKind === "processBundleProgress") {
      return this.controlChannel.write(await this.progress(request));
    } else {
<<<<<<< HEAD
      console.log("Unknown instruction type: ", request);
      return this.controlChannel.write({
=======
      console.error("Unknown instruction type: ", request);
      this.controlChannel.write({
>>>>>>> aa178f82
        instructionId: request.instructionId,
        error: "Unknown instruction type: " + request.request.oneofKind,
        response: {
          oneofKind: undefined,
        },
      });
    }
  }

  async respond(response: InstructionResponse) {
    return this.controlChannel.write(response);
  }

  async progress(request): Promise<InstructionResponse> {
    const processor = this.activeBundleProcessors.get(
      request.processBundleProgress.instructionId
    );
    if (processor) {
      const monitoringData = processor.monitoringData(this.metricsShortIdCache);
      return {
        instructionId: request.instructionId,
        error: "",
        response: {
          oneofKind: "processBundleProgress",
          processBundleProgress: {
            monitoringInfos: Array.from(monitoringData.entries()).map(
              ([id, payload]) =>
                this.metricsShortIdCache.asMonitoringInfo(id, payload)
            ),
            monitoringData: Object.fromEntries(monitoringData.entries()),
          },
        },
      };
    } else {
      return {
        instructionId: request.instructionId,
        error: "Unknown bundle: " + request.processBundleProgress.instructionId,
        response: {
          oneofKind: undefined,
        },
      };
    }
  }

  async process(request) {
    const descriptorId =
      request.request.processBundle.processBundleDescriptorId;
    try {
      if (!this.processBundleDescriptors.has(descriptorId)) {
        const call = this.controlClient.getProcessBundleDescriptor(
          {
            processBundleDescriptorId: descriptorId,
          },
          (err, value: ProcessBundleDescriptor) => {
            if (err) {
              this.respond({
                instructionId: request.instructionId,
                error: "" + err,
                response: {
                  oneofKind: "processBundle",
                  processBundle: {
                    residualRoots: [],
                    monitoringInfos: [],
                    requiresFinalization: false,
                    monitoringData: {},
                  },
                },
              });
            } else {
              this.processBundleDescriptors.set(descriptorId, value);
              this.process(request);
            }
          }
        );
        return;
      }

      const processor = this.aquireBundleProcessor(descriptorId);
      this.activeBundleProcessors.set(request.instructionId, processor);
      await processor.process(request.instructionId);
      const monitoringData = processor.monitoringData(this.metricsShortIdCache);
      await this.respond({
        instructionId: request.instructionId,
        error: "",
        response: {
          oneofKind: "processBundle",
          processBundle: {
            residualRoots: [],
            requiresFinalization: false,
            monitoringInfos: Array.from(monitoringData.entries()).map(
              ([id, payload]) =>
                this.metricsShortIdCache.asMonitoringInfo(id, payload)
            ),
            monitoringData: Object.fromEntries(monitoringData.entries()),
          },
        },
      });
      this.returnBundleProcessor(processor);
    } catch (error) {
      console.error("PROCESS ERROR", error);
      await this.respond({
        instructionId: request.instructionId,
        error: "" + error,
        response: { oneofKind: undefined },
      });
    } finally {
      this.activeBundleProcessors.delete(request.instructionId);
    }
  }

  aquireBundleProcessor(descriptorId: string) {
    if (!this.bundleProcessors.has(descriptorId)) {
      this.bundleProcessors.set(descriptorId, []);
    }
    const processor = this.bundleProcessors.get(descriptorId)?.pop();
    if (processor) {
      return processor;
    } else {
      return new BundleProcessor(
        this.processBundleDescriptors.get(descriptorId)!,
        this.getDataChannel.bind(this),
        this.getStateChannel.bind(this)
      );
    }
  }

  returnBundleProcessor(processor: BundleProcessor) {
    if (!this.bundleProcessors.has(processor.descriptor.id)) {
      this.bundleProcessors.set(processor.descriptor.id, []);
    }
    this.bundleProcessors.get(processor.descriptor.id)!.push(processor);
  }

  getDataChannel(endpoint: string): MultiplexingDataChannel {
    // TODO: (Typescript) Defining something like Python's defaultdict could
    // simplify this code.
    // This would be handy in several other places as well.
    if (!this.dataChannels.has(endpoint)) {
      this.dataChannels.set(
        endpoint,
        new MultiplexingDataChannel(endpoint, this.id)
      );
    }
    return this.dataChannels.get(endpoint)!;
  }

  getStateChannel(endpoint: string): MultiplexingStateChannel {
    if (!this.stateChannels.has(endpoint)) {
      this.stateChannels.set(
        endpoint,
        new MultiplexingStateChannel(endpoint, this.id)
      );
    }
    return this.stateChannels.get(endpoint)!;
  }

  stop() {
    this.controlChannel.end();
  }
}

export class BundleProcessor {
  descriptor: ProcessBundleDescriptor;

  topologicallyOrderedOperators: IOperator[] = [];
  operators: Map<string, IOperator> = new Map();
  receivers: Map<string, Receiver> = new Map();

  getDataChannel: (string) => MultiplexingDataChannel;
  getStateChannel: ((string) => MultiplexingStateChannel) | StateProvider;
  currentBundleId?: string;
  stateProvider?: StateProvider;
<<<<<<< HEAD
  metricsContainer: MetricsContainer;
=======
  loggingStageInfo: LoggingStageInfo = {};
>>>>>>> aa178f82

  constructor(
    descriptor: ProcessBundleDescriptor,
    getDataChannel: (string) => MultiplexingDataChannel,
    getStateChannel: ((string) => MultiplexingStateChannel) | StateProvider,
    root_urns = ["beam:runner:source:v1"]
  ) {
    this.descriptor = descriptor;
    this.getDataChannel = getDataChannel;
    this.getStateChannel = getStateChannel;
    this.metricsContainer = new MetricsContainer();

    // TODO: (Perf) Consider defering this possibly expensive deserialization lazily to the worker thread.
    const this_ = this;
    const creationOrderedOperators: IOperator[] = [];

    const consumers = new Map<string, string[]>();
    Object.entries(descriptor.transforms).forEach(
      ([transformId, transform]) => {
        if (isPrimitive(transform)) {
          Object.values(transform.inputs).forEach((pcollectionId: string) => {
            if (!consumers.has(pcollectionId)) {
              consumers.set(pcollectionId, []);
            }
            consumers.get(pcollectionId)!.push(transformId);
          });
        }
      }
    );

    function getReceiver(pcollectionId: string): Receiver {
      if (!this_.receivers.has(pcollectionId)) {
        this_.receivers.set(
          pcollectionId,
          new Receiver(
            (consumers.get(pcollectionId) || []).map(getOperator),
            this_.loggingStageInfo
          )
        );
      }
      return this_.receivers.get(pcollectionId)!;
    }

    function getOperator(transformId: string): IOperator {
      if (!this_.operators.has(transformId)) {
        this_.operators.set(
          transformId,
          createOperator(
            transformId,
            new OperatorContext(
              descriptor,
              getReceiver,
              this_.getDataChannel,
              this_.getStateProvider.bind(this_),
              this_.getBundleId.bind(this_),
<<<<<<< HEAD
              this_.metricsContainer
=======
              this_.loggingStageInfo
>>>>>>> aa178f82
            )
          )
        );
        creationOrderedOperators.push(this_.operators.get(transformId)!);
      }
      return this_.operators.get(transformId)!;
    }

    Object.entries(descriptor.transforms).forEach(
      ([transformId, transform]) => {
        if (root_urns.includes(transform?.spec?.urn!)) {
          getOperator(transformId);
        }
      }
    );
    this.topologicallyOrderedOperators = creationOrderedOperators.reverse();
  }

  getStateProvider() {
    if (!this.stateProvider) {
      if (typeof this.getStateChannel === "function") {
        this.stateProvider = new CachingStateProvider(
          new GrpcStateProvider(
            this.getStateChannel(
              this.descriptor.stateApiServiceDescriptor!.url
            ),
            this.getBundleId()
          )
        );
      } else {
        this.stateProvider = this.getStateChannel;
      }
    }
    return this.stateProvider;
  }

  getBundleId() {
    if (this.currentBundleId === null || this.currentBundleId === undefined) {
      throw new Error("Not currently processing a bundle.");
    }
    return this.currentBundleId!;
  }

  // Put this on a worker thread...
  async process(instructionId: string) {
    console.debug("Processing ", this.descriptor.id, "for", instructionId);
    this.metricsContainer.reset();
    this.currentBundleId = instructionId;
    this.loggingStageInfo.instructionId = instructionId;
    loggingLocalStorage.enterWith(this.loggingStageInfo);
    // We must await these in reverse topological order.
    for (const o of this.topologicallyOrderedOperators.slice().reverse()) {
      this.loggingStageInfo.transformId = o.transformId;
      await o.startBundle();
    }
    this.loggingStageInfo.transformId = undefined;
    // Now finish bundles all the bundles.
    // Note that process is not directly called on any operator here.
    // Instead, process is triggered by elements coming over the
    // data stream and/or operator start/finishBundle methods.
    for (const o of this.topologicallyOrderedOperators) {
      this.loggingStageInfo.transformId = o.transformId;
      await o.finishBundle();
    }
    this.loggingStageInfo.transformId = undefined;
    this.loggingStageInfo.instructionId = undefined;
    this.currentBundleId = undefined;
    this.stateProvider = undefined;
  }

  monitoringData(shortIdCache: MetricsShortIdCache): Map<string, Uint8Array> {
    return this.metricsContainer.monitoringData(shortIdCache);
  }
}

export const primitiveSinks = ["beam:runner:sink:v1"];

function isPrimitive(transform: PTransform): boolean {
  const inputs = Object.values(transform.inputs);
  if (primitiveSinks.includes(transform?.spec?.urn!)) {
    return true;
  } else {
    return (
      transform.subtransforms.length === 0 &&
      Object.values(transform.outputs).some((pcoll) => !inputs.includes(pcoll))
    );
  }
}<|MERGE_RESOLUTION|>--- conflicted
+++ resolved
@@ -41,11 +41,8 @@
 } from "../proto/beam_fn_api.grpc-server";
 
 import { MultiplexingDataChannel, IDataChannel } from "./data";
-<<<<<<< HEAD
+import { loggingLocalStorage, LoggingStageInfo } from "./logging";
 import { MetricsContainer, MetricsShortIdCache } from "./metrics";
-=======
-import { loggingLocalStorage, LoggingStageInfo } from "./logging";
->>>>>>> aa178f82
 import {
   MultiplexingStateChannel,
   CachingStateProvider,
@@ -122,13 +119,8 @@
     } else if (request.request.oneofKind === "processBundleProgress") {
       return this.controlChannel.write(await this.progress(request));
     } else {
-<<<<<<< HEAD
-      console.log("Unknown instruction type: ", request);
+      console.error("Unknown instruction type: ", request);
       return this.controlChannel.write({
-=======
-      console.error("Unknown instruction type: ", request);
-      this.controlChannel.write({
->>>>>>> aa178f82
         instructionId: request.instructionId,
         error: "Unknown instruction type: " + request.request.oneofKind,
         response: {
@@ -301,11 +293,8 @@
   getStateChannel: ((string) => MultiplexingStateChannel) | StateProvider;
   currentBundleId?: string;
   stateProvider?: StateProvider;
-<<<<<<< HEAD
+  loggingStageInfo: LoggingStageInfo = {};
   metricsContainer: MetricsContainer;
-=======
-  loggingStageInfo: LoggingStageInfo = {};
->>>>>>> aa178f82
 
   constructor(
     descriptor: ProcessBundleDescriptor,
@@ -361,11 +350,8 @@
               this_.getDataChannel,
               this_.getStateProvider.bind(this_),
               this_.getBundleId.bind(this_),
-<<<<<<< HEAD
+              this_.loggingStageInfo,
               this_.metricsContainer
-=======
-              this_.loggingStageInfo
->>>>>>> aa178f82
             )
           )
         );
